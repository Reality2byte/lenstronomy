--- conflicted
+++ resolved
@@ -120,7 +120,6 @@
         else:
             self._kwargs_mge_light = kwargs_mge_light
         if kwargs_numerics_galkin is None:
-<<<<<<< HEAD
             if analytic_kinematics:
                 kwargs_numerics_galkin = {'interpol_grid_num': 2000, # numerical interpolation, should converge -> infinity
                                           'log_integration': True, # log or linear interpolation of surface brightness and mass models
@@ -133,14 +132,7 @@
                                           'max_integrate': 100,
                                           'min_integrate': 1e-4}  # lower/upper
                 # bound of numerical integrals
-=======
-            kwargs_numerics_galkin = {
-                "interpol_grid_num": 1000,  # numerical interpolation, should converge -> infinity
-                "log_integration": True,  # log or linear interpolation of surface brightness and mass models
-                "max_integrate": 100,
-                "min_integrate": 0.001,
-            }  # lower/upper bound of numerical integrals
->>>>>>> 4aaae7cd
+
         self._kwargs_numerics_kin = kwargs_numerics_galkin
         self._anisotropy_model = anisotropy_model
         self._analytic_kinematics = analytic_kinematics
@@ -166,13 +158,9 @@
         :param kwargs_lens: lens model keyword arguments
         :param kwargs_lens_light: lens light model keyword arguments
         :param kwargs_anisotropy: stellar anisotropy keyword arguments
-<<<<<<< HEAD
-        :param r_eff: projected half-light radius of the stellar light associated with the deflector galaxy, optional, if set to None will be computed in this function with default settings THAT MAY NOT BE ACCURATE
-=======
         :param r_eff: projected half-light radius of the stellar light associated with
             the deflector galaxy, optional, if set to None will be computed in this
             function with default settings that may not be accurate.
->>>>>>> 4aaae7cd
         :param theta_E: Einstein radius (optional)
         :param gamma: power-law slope (optional)
         :param kappa_ext: external convergence (optional)
@@ -190,29 +178,14 @@
         sigma_v = self.transform_kappa_ext(sigma_v, kappa_ext=kappa_ext)
         return sigma_v
 
-<<<<<<< HEAD
     def velocity_dispersion_map(self, kwargs_lens, kwargs_lens_light, kwargs_anisotropy, r_eff=None, theta_E=None,
                                 gamma=None, kappa_ext=0,
                                 direct_convolve=False,
                                 supersampling_factor=1, voronoi_bins=None,
                                 get_IR_map=False
                                 ):
-        """
-        API for both, analytic and numerical JAM to compute the velocity dispersion map with IFU data [km/s]
-=======
-    def velocity_dispersion_map(
-        self,
-        kwargs_lens,
-        kwargs_lens_light,
-        kwargs_anisotropy,
-        r_eff=None,
-        theta_E=None,
-        gamma=None,
-        kappa_ext=0,
-    ):
         """API for both, analytic and numerical JAM to compute the velocity dispersion
         map with IFU data [km/s]
->>>>>>> 4aaae7cd
 
         :param kwargs_lens: lens model keyword arguments
         :param kwargs_lens_light: lens light model keyword arguments
@@ -230,7 +203,6 @@
         :param get_IR_map: if True, will return the pixelized IR maps to use for Voronoi binning in post-processing
         :return: velocity dispersion map in specified bins or grid in `kwargs_aperture`, in [km/s] unit
         """
-<<<<<<< HEAD
         galkin, kwargs_profile, kwargs_light = self.galkin_settings(kwargs_lens, kwargs_lens_light, r_eff=r_eff,
                                                                     theta_E=theta_E, gamma=gamma
                                                                     )
@@ -266,20 +238,6 @@
                 num_psf_sampling=self._num_psf_sampling)
             sigma_v_map = self.transform_kappa_ext(sigma_v_map, kappa_ext=kappa_ext)
             return sigma_v_map
-=======
-        galkin, kwargs_profile, kwargs_light = self.galkin_settings(
-            kwargs_lens, kwargs_lens_light, r_eff=r_eff, theta_E=theta_E, gamma=gamma
-        )
-        sigma_v_map = galkin.dispersion_map(
-            kwargs_profile,
-            kwargs_light,
-            kwargs_anisotropy,
-            num_kin_sampling=self._num_kin_sampling,
-            num_psf_sampling=self._num_psf_sampling,
-        )
-        sigma_v_map = self.transform_kappa_ext(sigma_v_map, kappa_ext=kappa_ext)
-        return sigma_v_map
->>>>>>> 4aaae7cd
 
     def velocity_dispersion_analytical(self, theta_E, gamma, r_eff, r_ani, kappa_ext=0):
         """Computes the LOS velocity dispersion of the lens within a slit of size R_slit
@@ -403,7 +361,6 @@
                 analytic_kinematics=self._analytic_kinematics,
             )
         else:
-<<<<<<< HEAD
             galkin = Galkin(kwargs_model=kwargs_model, kwargs_aperture=self._kwargs_aperture_kin,
                             kwargs_psf=self._kwargs_psf_kin, kwargs_cosmo=self._kwargs_cosmo,
                             kwargs_numerics=self._kwargs_numerics_kin, analytic_kinematics=self._analytic_kinematics)
@@ -416,25 +373,13 @@
                 kwargs_light['center_x'] = kwargs_lens_light[0]['center_x']
                 kwargs_light['center_y'] = kwargs_lens_light[0]['center_y']
         else:
-            if 'center_x' not in kwargs_profile and 'center_x' in kwargs_lens[
-                0]:
+            if 'center_x' not in kwargs_profile and 'center_x' in kwargs_lens[0]:
                 kwargs_profile[0]['center_x'] = kwargs_lens[0]['center_x']
                 kwargs_profile[0]['center_y'] = kwargs_lens[0]['center_y']
-            if 'center_x' not in kwargs_light and 'center_x' in \
-                    kwargs_lens_light[0]:
+            if 'center_x' not in kwargs_light and 'center_x' in kwargs_lens_light[0]:
                 kwargs_light[0]['center_x'] = kwargs_lens_light[0]['center_x']
                 kwargs_light[0]['center_y'] = kwargs_lens_light[0]['center_y']
 
-=======
-            galkin = Galkin(
-                kwargs_model=kwargs_model,
-                kwargs_aperture=self._kwargs_aperture_kin,
-                kwargs_psf=self._kwargs_psf_kin,
-                kwargs_cosmo=self._kwargs_cosmo,
-                kwargs_numerics=self._kwargs_numerics_kin,
-                analytic_kinematics=self._analytic_kinematics,
-            )
->>>>>>> 4aaae7cd
         return galkin, kwargs_profile, kwargs_light
 
     def kinematic_lens_profiles(
