import lenstronomy.Util.util as util
from lenstronomy.Util.param_util import shear_cartesian2polar
import lenstronomy.Util.simulation_util as sim_util
import matplotlib.pyplot as plt
from matplotlib import patches
import numpy as np
from mpl_toolkits.axes_grid1 import make_axes_locatable
from lenstronomy.LensModel.lens_model_extensions import LensModelExtensions
from lenstronomy.LensModel.Profiles.curved_arc_spp import center_deflector
from lenstronomy.Data.imaging_data import ImageData
from lenstronomy.Plots import plot_util
import scipy.ndimage as ndimage
from lenstronomy.Data.pixel_grid import PixelGrid

from lenstronomy.Util.package_util import exporter

export, __all__ = exporter()


_NAME_LIST = ["A", "B", "C", "D", "E", "F", "G", "H", "I", "J", "K"]

# TODO define coordinate grid beforehand, e.g. kwargs_data
# TODO feed in PointSource instance?


@export
def lens_model_plot(
    ax,
    lensModel,
    kwargs_lens,
    numPix=500,
    deltaPix=0.01,
    sourcePos_x=0,
    sourcePos_y=0,
    point_source=False,
    with_caustics=False,
    with_convergence=True,
    coord_center_ra=0,
    coord_center_dec=0,
    coord_inverse=False,
    fast_caustic=True,
    name_list=None,
    index=None,
    color_value="k",
    **kwargs,
):
    """Plots a lens model (convergence) and the critical curves and caustics.

    :param ax: matplotlib axis instance
    :param lensModel: LensModel() class instance
    :param kwargs_lens: lens model keyword argument list
    :param numPix: total number of pixels (for convergence map)
    :param deltaPix: width of pixel (total frame size is deltaPix x numPix)
    :param sourcePos_x: float, x-position of point source (image positions computed by
        the lens equation)
    :param sourcePos_y: float, y-position of point source (image positions computed by
        the lens equation)
    :param point_source: bool, if True, illustrates and computes the image positions of
        the point source
    :param with_caustics: bool, if True, illustrates the critical curve and caustics of
        the system
    :param with_convergence: bool, if True, illustrates the convergence map
    :param coord_center_ra: float, x-coordinate of the center of the frame
    :param coord_center_dec: float, y-coordinate of the center of the frame
    :param coord_inverse: bool, if True, inverts the x-coordinates to go from right-to-
        left (effectively the RA definition)
    :param fast_caustic: boolean, if True, uses faster but less precise caustic
        calculation (might have troubles for the outer caustic (inner critical curve)
    :param with_convergence: boolean, if True, plots the convergence of the deflector
    :param name_list: list of strings, longer or equal the number of point sources. If changing this parameter, input as name_list=[...]
    :param index: number of sources, an integer number. Default None.
    :return: matplotlib axis instance with plot
    """
    kwargs_data = sim_util.data_configure_simple(
        numPix,
        deltaPix,
        center_ra=coord_center_ra,
        center_dec=coord_center_dec,
        inverse=coord_inverse,
    )
    data = ImageData(**kwargs_data)
    _coords = data
    _frame_size = numPix * deltaPix

    ra0, dec0 = data.radec_at_xy_0
    # shift half a pixel such that pixel is in the center
    dec0 -= deltaPix / 2
    if coord_inverse:
        ra0 += deltaPix / 2
        extent = [ra0, ra0 - _frame_size, dec0, dec0 + _frame_size]
    else:
        ra0 -= deltaPix / 2
        extent = [ra0, ra0 + _frame_size, dec0, dec0 + _frame_size]

    if with_convergence:
        kwargs_convergence = kwargs.get("kwargs_convergence", {})
        convergence_plot(
            ax,
            pixel_grid=_coords,
            lens_model=lensModel,
            kwargs_lens=kwargs_lens,
            extent=extent,
            **kwargs_convergence,
        )
    if with_caustics is True:
        kwargs_caustics = kwargs.get("kwargs_caustics", {})
        caustics_plot(
            ax,
            pixel_grid=_coords,
            lens_model=lensModel,
            kwargs_lens=kwargs_lens,
            fast_caustic=fast_caustic,
            coord_inverse=coord_inverse,
            **kwargs_caustics,
        )
    if point_source:
        kwargs_point_source = kwargs.get("kwargs_point_source", {})
        point_source_plot(
            ax,
            pixel_grid=_coords,
            lens_model=lensModel,
            kwargs_lens=kwargs_lens,
            source_x=sourcePos_x,
            source_y=sourcePos_y,
            name_list=name_list,
            index=index,
            color=color_value,
            **kwargs_point_source,
        )
    if coord_inverse:
        ax.set_xlim([ra0, ra0 - _frame_size])
    else:
        ax.set_xlim([ra0, ra0 + _frame_size])
    ax.set_ylim([dec0, dec0 + _frame_size])
    # ax.get_xaxis().set_visible(False)
    # ax.get_yaxis().set_visible(False)
    ax.autoscale(False)
    return ax


def convergence_plot(
    ax,
    pixel_grid,
    lens_model,
    kwargs_lens,
    extent=None,
    vmin=-1,
    vmax=1,
    cmap="Greys",
    with_color_bar=False,
    colorbar_label=r"$\log_{10}(\kappa)$",
    font_size=20,
    **kwargs,
):
    """Plot convergence.

    :param ax: matplotlib axis instance
    :param pixel_grid: lenstronomy PixelGrid() instance (or class with inheritance of
        PixelGrid()
    :param lens_model: LensModel() class instance
    :param kwargs_lens: lens model keyword argument list
    :param extent: [[min, max] [min, max]] of frame
    :param vmin: matplotlib vmin
    :param vmax: matplotlib vmax
    :param cmap: matplotlib cmap
    :param kwargs: keyword arguments for matshow
    :param with_color_bar: bool, if True, shows color bar
    :return: matplotlib axis instance with convergence plot
    """
    x_grid, y_grid = pixel_grid.pixel_coordinates
    x_grid1d = util.image2array(x_grid)
    y_grid1d = util.image2array(y_grid)
    kappa_result = lens_model.kappa(x_grid1d, y_grid1d, kwargs_lens)
    kappa_result = util.array2image(kappa_result)
    im = ax.matshow(
        np.log10(kappa_result),
        origin="lower",
        extent=extent,
        cmap=cmap,
        vmin=vmin,
        vmax=vmax,
        **kwargs,
    )
    if with_color_bar:
        divider = make_axes_locatable(ax)
        cax = divider.append_axes("right", size="5%", pad=0.05)
        cb = plt.colorbar(im, cax=cax)
        cb.set_label(colorbar_label, fontsize=font_size)

    return ax


def caustics_plot(
    ax,
    pixel_grid,
    lens_model,
    kwargs_lens,
    fast_caustic=True,
    coord_inverse=False,
    color_crit="r",
    color_caustic="g",
    *args,
    **kwargs,
):
    """

    :param ax: matplotlib axis instance
    :param pixel_grid: lenstronomy PixelGrid() instance (or class with inheritance of PixelGrid()
    :param lens_model: LensModel() class instance
    :param kwargs_lens: lens model keyword argument list
    :param fast_caustic: boolean, if True, uses faster but less precise caustic calculation
     (might have troubles for the outer caustic (inner critical curve)
    :param coord_inverse: bool, if True, inverts the x-coordinates to go from right-to-left
     (effectively the RA definition)
    :param color_crit: string, color of critical curve
    :param color_caustic: string, color of caustic curve
    :param args: argument for plotting curve
    :param kwargs: keyword arguments for plotting curves
    :return: updated matplotlib axis instance
    """
    lens_model_ext = LensModelExtensions(lens_model)
    pixel_width = pixel_grid.pixel_width
    frame_size = np.max(pixel_grid.width)
    coord_center_ra, coord_center_dec = pixel_grid.center
    ra0, dec0 = pixel_grid.radec_at_xy_0
    origin = [ra0, dec0]
    if fast_caustic:
        (
            ra_crit_list,
            dec_crit_list,
            ra_caustic_list,
            dec_caustic_list,
        ) = lens_model_ext.critical_curve_caustics(
            kwargs_lens,
            compute_window=frame_size,
            grid_scale=pixel_width,
            center_x=coord_center_ra,
            center_y=coord_center_dec,
        )
        points_only = False
    else:
        # only supports individual points due to output of critical_curve_tiling definition
        points_only = True
        ra_crit_list, dec_crit_list = lens_model_ext.critical_curve_tiling(
            kwargs_lens,
            compute_window=frame_size,
            start_scale=pixel_width,
            max_order=10,
            center_x=coord_center_ra,
            center_y=coord_center_dec,
        )
        ra_caustic_list, dec_caustic_list = lens_model.ray_shooting(
            ra_crit_list, dec_crit_list, kwargs_lens
        )
        # ra_crit_list, dec_crit_list = list(ra_crit_list), list(dec_crit_list)
        # ra_caustic_list, dec_caustic_list = list(ra_caustic_list), list(dec_caustic_list)
    plot_util.plot_line_set(
        ax,
        pixel_grid,
        ra_caustic_list,
        dec_caustic_list,
        color=color_caustic,
        origin=origin,
        flipped_x=coord_inverse,
        points_only=points_only,
        *args,
        **kwargs,
    )
    plot_util.plot_line_set(
        ax,
        pixel_grid,
        ra_crit_list,
        dec_crit_list,
        color=color_crit,
        origin=origin,
        flipped_x=coord_inverse,
        points_only=points_only,
        *args,
        **kwargs,
    )
    return ax


def point_source_plot(
    ax,
    pixel_grid,
    lens_model,
    kwargs_lens,
    source_x,
    source_y,
    name_list=None,
    index=None,
<<<<<<< HEAD
    solver_type='lenstronomy',
    kwargs_solver = {},
=======
    color="k",
>>>>>>> f36312bd
    **kwargs,
):
    """Plots and illustrates images of a point source. The plotting routine orders the
    image labels according to the arrival time and illustrates a diamond shape of the
    size of the magnification. The coordinates are chosen in pixel coordinates.

    :param ax: matplotlib axis instance
    :param pixel_grid: lenstronomy PixelGrid() instance (or class with inheritance of
        PixelGrid()
    :param lens_model: LensModel() class instance
    :param kwargs_lens: lens model keyword argument list
    :param source_x: x-position of source
    :param source_y: y-position of source
    :param name_list: list of names of images
    :param name_list: list of strings, longer or equal the number of point sources. If changing this parameter, input as name_list=[[...], [...]]
    :param index: number of sources, an integer number. Default None.
<<<<<<< HEAD
    :param solver_type: string, type of solver to find the image positions ('lenstronomy', 'analytical' or 'stochastic')
    :param kwargs_solver: keyword arguments for the solver
=======
    :param color: string representing the color for the source's images. Default "k".
>>>>>>> f36312bd
    :param kwargs: additional plotting keyword arguments
    :return: matplotlib axis instance with figure
    """
    from lenstronomy.LensModel.Solver.lens_equation_solver import LensEquationSolver

    name_list_ = []
    if name_list is None and index is None:
        name_list_ = _NAME_LIST
    elif name_list is None and index is not None:
        name_list = _NAME_LIST
        for i in range(len(name_list)):
            name_list_.append(str(index + 1) + name_list[i])
    elif name_list is not None and index is None:
        name_list_ = name_list
    elif name_list is not None and index is not None:
        name_list = name_list
        for i in range(len(name_list)):
            name_list_.append(str(index + 1) + name_list[i])

    solver = LensEquationSolver(lens_model)
    x_center, y_center = pixel_grid.center
    delta_pix = pixel_grid.pixel_width
    ra0, dec0 = pixel_grid.radec_at_xy_0
    tranform = pixel_grid.transform_angle2pix
    if (
        np.linalg.det(tranform) < 0
    ):  # if coordiate transform has negative parity (#TODO temporary fix)
        delta_pix_x = -delta_pix
    else:
        delta_pix_x = delta_pix
    origin = [ra0, dec0]

    theta_x, theta_y = solver.image_position_from_source(
        source_x,
        source_y,
        kwargs_lens,
        search_window=np.max(pixel_grid.width),
        x_center=x_center,
        y_center=y_center,
        min_distance=pixel_grid.pixel_width,
        solver=solver_type,
        **kwargs_solver,
    )
    mag_images = lens_model.magnification(theta_x, theta_y, kwargs_lens)

    x_image, y_image = pixel_grid.map_coord2pix(theta_x, theta_y)

    for i in range(len(x_image)):
        x_ = (x_image[i]) * delta_pix_x + origin[0]
        y_ = (y_image[i]) * delta_pix + origin[1]
        ax.plot(
<<<<<<< HEAD
            x_, y_, "dk", markersize=np.maximum(4 * (1 + np.log(np.abs(mag_images[i]))), 5), alpha=0.5
        )
        margin_x, margin_y = 0.0, 0.15
        ax.text(x_ + margin_x, y_ + margin_y , name_list[i], fontsize=24, color="k")
=======
            x_,
            y_,
            str("d" + color),
            markersize=4 * (1 + np.log(np.abs(mag_images[i]))),
            alpha=0.5,
        )
        ax.text(x_, y_, name_list_[i], fontsize=20, color=color)
>>>>>>> f36312bd
    x_source, y_source = pixel_grid.map_coord2pix(source_x, source_y)
    ax.plot(
        x_source * delta_pix_x + origin[0],
        y_source * delta_pix + origin[1],
        color,
        markersize=10,
    )

    return ax


@export
def arrival_time_surface(
    ax,
    lensModel,
    kwargs_lens,
    numPix=500,
    deltaPix=0.01,
    sourcePos_x=0,
    sourcePos_y=0,
    with_caustics=False,
    point_source=False,
    n_levels=10,
    kwargs_contours=None,
    image_color_value=None,
    letter_font_size=20,
    name_list=None,
):
    """

    :param ax: matplotlib axis instance
    :param lensModel: LensModel() class instance
    :param kwargs_lens: lens model keyword argument list
    :param numPix:
    :param deltaPix:
    :param sourcePos_x:
    :param sourcePos_y:
    :param with_caustics:
    :param point_source:
    :param name_list: list of names of images
    :type name_list: list of strings, longer or equal the number of point sources
    :return:
    """
    kwargs_data = sim_util.data_configure_simple(numPix, deltaPix)
    data = ImageData(**kwargs_data)
    ra0, dec0 = data.radec_at_xy_0
    origin = [ra0, dec0]
    _frame_size = numPix * deltaPix
    _coords = data
    x_grid, y_grid = data.pixel_coordinates
    lensModelExt = LensModelExtensions(lensModel)
    # ra_crit_list, dec_crit_list, ra_caustic_list, dec_caustic_list = lensModelExt.critical_curve_caustics(
    #    kwargs_lens, compute_window=_frame_size, grid_scale=deltaPix/2.)
    x_grid1d = util.image2array(x_grid)
    y_grid1d = util.image2array(y_grid)
    fermat_surface = lensModel.fermat_potential(
        x_grid1d, y_grid1d, kwargs_lens, sourcePos_x, sourcePos_y
    )
    fermat_surface = util.array2image(fermat_surface)
    if kwargs_contours is None:
        kwargs_contours = {}
        # , cmap='Greys', vmin=-1, vmax=1) #, cmap=self._cmap, vmin=v_min, vmax=v_max)
    if with_caustics is True:
        ra_crit_list, dec_crit_list = lensModelExt.critical_curve_tiling(
            kwargs_lens,
            compute_window=_frame_size,
            start_scale=deltaPix / 5,
            max_order=10,
        )
        ra_caustic_list, dec_caustic_list = lensModel.ray_shooting(
            ra_crit_list, dec_crit_list, kwargs_lens
        )
        plot_util.plot_line_set(
            ax, _coords, ra_caustic_list, dec_caustic_list, origin=origin, color="g"
        )
        plot_util.plot_line_set(
            ax, _coords, ra_crit_list, dec_crit_list, origin=origin, color="r"
        )
    if point_source is True:
        from lenstronomy.LensModel.Solver.lens_equation_solver import LensEquationSolver

        solver = LensEquationSolver(lensModel)
        theta_x, theta_y = solver.image_position_from_source(
            sourcePos_x,
            sourcePos_y,
            kwargs_lens,
            min_distance=deltaPix,
            search_window=deltaPix * numPix,
        )

        fermat_pot_images = lensModel.fermat_potential(theta_x, theta_y, kwargs_lens)
        _ = ax.contour(
            x_grid,
            y_grid,
            fermat_surface,
            origin="lower",  # extent=[0, _frame_size, 0, _frame_size],
            levels=np.sort(fermat_pot_images),
            **kwargs_contours,
        )
        # mag_images = lens_model.magnification(theta_x, theta_y, kwargs_lens)
        x_image, y_image = _coords.map_coord2pix(theta_x, theta_y)
        if name_list is None:
            name_list = ["A", "B", "C", "D", "E", "F", "G", "H", "I", "J", "K"]

        for i in range(len(x_image)):
            x_ = (x_image[i] + 0.5) * deltaPix - _frame_size / 2
            y_ = (y_image[i] + 0.5) * deltaPix - _frame_size / 2
            if image_color_value is None:
                color = "k"
            else:
                color = image_color_value[i]
            ax.plot(x_, y_, "x", markersize=10, alpha=1, color=color)
            # markersize=8*(1 + np.log(np.abs(mag_images[i])))
            ax.text(
                x_ + deltaPix,
                y_ + deltaPix,
                name_list[i],
                fontsize=letter_font_size,
                color="k",
            )
        x_source, y_source = _coords.map_coord2pix(sourcePos_x, sourcePos_y)
        ax.plot(
            (x_source + 0.5) * deltaPix - _frame_size / 2,
            (y_source + 0.5) * deltaPix - _frame_size / 2,
            "*k",
            markersize=20,
        )
    else:
        vmin = np.min(fermat_surface)
        vmax = np.max(fermat_surface)
        levels = np.linspace(start=vmin, stop=vmax, num=n_levels)
        _ = ax.contour(
            x_grid,
            y_grid,
            fermat_surface,
            origin="lower",  # extent=[0, _frame_size, 0, _frame_size],
            levels=levels,
            **kwargs_contours,
        )
    ax.get_xaxis().set_visible(False)
    ax.get_yaxis().set_visible(False)
    ax.autoscale(False)
    return ax


@export
def curved_arc_illustration(
    ax, lensModel, kwargs_lens, with_centroid=True, stretch_scale=0.1, color="k"
):
    """

    :param ax: matplotlib axis instance
    :param lensModel: LensModel() instance
    :param kwargs_lens: list of lens model keyword arguments (only those of CURVED_ARC considered
    :param with_centroid: plots the center of the curvature radius
    :param stretch_scale: float, relative scale of banana to the tangential and radial stretches
     (effectively intrinsic source size)
    :param color: string, matplotlib color for plot
    :return: matplotlib axis instance
    """

    # loop through lens models
    # check whether curved arc
    lens_model_list = lensModel.lens_model_list
    for i, lens_type in enumerate(lens_model_list):
        if lens_type in [
            "CURVED_ARC",
            "CURVED_ARC_SIS_MST",
            "CURVED_ARC_CONST",
            "CURVED_ARC_CONST_MST",
            "CURVED_ARC_SPT",
            "CURVED_ARC_TAN_DIFF",
        ]:
            plot_arc(
                ax,
                with_centroid=with_centroid,
                stretch_scale=stretch_scale,
                color=color,
                **kwargs_lens[i],
            )

    ax.get_xaxis().set_visible(False)
    ax.get_yaxis().set_visible(False)
    ax.autoscale(False)
    # rectangular frame
    ax.axis("scaled")

    # plot coordinate frame and scale


@export
def plot_arc(
    ax,
    tangential_stretch,
    radial_stretch,
    curvature,
    direction,
    center_x,
    center_y,
    stretch_scale=0.1,
    with_centroid=True,
    linewidth=1,
    color="k",
    dtan_dtan=0,
):
    """

    :param ax: matplotlib.axes instance
    :param tangential_stretch: float, stretch of intrinsic source in tangential direction
    :param radial_stretch: float, stretch of intrinsic source in radial direction
    :param curvature: 1/curvature radius
    :param direction: float, angle in radian
    :param center_x: center of source in image plane
    :param center_y: center of source in image plane
    :param with_centroid: plots the center of the curvature radius
    :param stretch_scale: float, relative scale of banana to the tangential and radial stretches
     (effectively intrinsic source size)
    :param linewidth: linewidth
    :param color: color
    :type color: string in matplotlib color convention
    :param dtan_dtan: tangential eigenvector differential in tangential direction (not implemented yet as illustration)
    :return:
    """
    # plot line to centroid
    center_x_spp, center_y_spp = center_deflector(
        curvature, direction, center_x, center_y
    )
    if with_centroid:
        ax.plot(
            [center_x, center_x_spp],
            [center_y, center_y_spp],
            "--",
            color=color,
            alpha=0.5,
            linewidth=linewidth,
        )
        ax.plot(
            [center_x_spp],
            [center_y_spp],
            "*",
            color=color,
            alpha=0.5,
            linewidth=linewidth,
        )

    # plot radial stretch to scale
    x_r = np.cos(direction) * radial_stretch * stretch_scale
    y_r = np.sin(direction) * radial_stretch * stretch_scale
    ax.plot(
        [center_x - x_r, center_x + x_r],
        [center_y - y_r, center_y + y_r],
        "--",
        color=color,
        linewidth=linewidth,
    )

    # compute angle of size of the tangential stretch
    r = 1.0 / curvature

    # make sure tangential stretch * stretch_scale is not larger than r * 2pi such that the full circle is only
    # plotted once
    tangential_stretch_ = min(tangential_stretch, np.pi * r / stretch_scale)
    d_phi = tangential_stretch_ * stretch_scale / r

    # linearly interpolate angle around center
    phi = np.linspace(-1, 1, 50) * d_phi + direction
    # plot points on circle
    x_curve = r * np.cos(phi) + center_x_spp
    y_curve = r * np.sin(phi) + center_y_spp
    ax.plot(x_curve, y_curve, "--", color=color, linewidth=linewidth)

    # make round circle with start point to end to close the circle
    r_c, t_c = util.points_on_circle(radius=stretch_scale, num_points=200)
    r_c = radial_stretch * r_c + r
    phi_c = t_c * tangential_stretch_ / r_c + direction
    x_c = r_c * np.cos(phi_c) + center_x_spp
    y_c = r_c * np.sin(phi_c) + center_y_spp
    ax.plot(x_c, y_c, "-", color=color, linewidth=linewidth)
    return ax

    # TODO add different colors for each quarter to identify parities


@export
def distortions(
    lensModel,
    kwargs_lens,
    num_pix=100,
    delta_pix=0.05,
    center_ra=0,
    center_dec=0,
    differential_scale=0.0001,
    smoothing_scale=None,
    **kwargs,
):
    """

    :param lensModel: LensModel instance
    :param kwargs_lens: lens model keyword argument list
    :param num_pix: number of pixels per axis
    :param delta_pix: pixel scale per axis
    :param center_ra: center of the grid
    :param center_dec: center of the grid
    :param differential_scale: scale of the finite derivative length in units of angles
    :param smoothing_scale: float or None, Gaussian FWHM of a smoothing kernel applied before plotting
    :return: matplotlib instance with different panels
    """
    kwargs_grid = sim_util.data_configure_simple(
        num_pix, delta_pix, center_ra=center_ra, center_dec=center_dec
    )
    _coords = ImageData(**kwargs_grid)
    _frame_size = num_pix * delta_pix
    ra_grid, dec_grid = _coords.pixel_coordinates

    extensions = LensModelExtensions(lensModel=lensModel)
    ra_grid1d = util.image2array(ra_grid)
    dec_grid1d = util.image2array(dec_grid)
    (
        lambda_rad,
        lambda_tan,
        orientation_angle,
        dlambda_tan_dtan,
        dlambda_tan_drad,
        dlambda_rad_drad,
        dlambda_rad_dtan,
        dphi_tan_dtan,
        dphi_tan_drad,
        dphi_rad_drad,
        dphi_rad_dtan,
    ) = extensions.radial_tangential_differentials(
        ra_grid1d,
        dec_grid1d,
        kwargs_lens=kwargs_lens,
        center_x=center_ra,
        center_y=center_dec,
        smoothing_3rd=differential_scale,
        smoothing_2nd=None,
    )

    (
        lambda_rad2d,
        lambda_tan2d,
        orientation_angle2d,
        dlambda_tan_dtan2d,
        dlambda_tan_drad2d,
        dlambda_rad_drad2d,
        dlambda_rad_dtan2d,
        dphi_tan_dtan2d,
        dphi_tan_drad2d,
        dphi_rad_drad2d,
        dphi_rad_dtan2d,
    ) = (
        util.array2image(lambda_rad),
        util.array2image(lambda_tan),
        util.array2image(orientation_angle),
        util.array2image(dlambda_tan_dtan),
        util.array2image(dlambda_tan_drad),
        util.array2image(dlambda_rad_drad),
        util.array2image(dlambda_rad_dtan),
        util.array2image(dphi_tan_dtan),
        util.array2image(dphi_tan_drad),
        util.array2image(dphi_rad_drad),
        util.array2image(dphi_rad_dtan),
    )

    if smoothing_scale is not None:
        lambda_rad2d = ndimage.gaussian_filter(
            lambda_rad2d, sigma=smoothing_scale / delta_pix
        )
        dlambda_rad_drad2d = ndimage.gaussian_filter(
            dlambda_rad_drad2d, sigma=smoothing_scale / delta_pix
        )
        lambda_tan2d = np.abs(lambda_tan2d)
        # the magnification cut is made to make a stable integral/convolution
        lambda_tan2d[lambda_tan2d > 100] = 100
        lambda_tan2d = ndimage.gaussian_filter(
            lambda_tan2d, sigma=smoothing_scale / delta_pix
        )
        # the magnification cut is made to make a stable integral/convolution
        dlambda_tan_dtan2d[dlambda_tan_dtan2d > 100] = 100
        dlambda_tan_dtan2d[dlambda_tan_dtan2d < -100] = -100
        dlambda_tan_dtan2d = ndimage.gaussian_filter(
            dlambda_tan_dtan2d, sigma=smoothing_scale / delta_pix
        )
        orientation_angle2d = ndimage.gaussian_filter(
            orientation_angle2d, sigma=smoothing_scale / delta_pix
        )
        dphi_tan_dtan2d = ndimage.gaussian_filter(
            dphi_tan_dtan2d, sigma=smoothing_scale / delta_pix
        )

    def _plot_frame(ax, frame, vmin, vmax, text_string):
        """

        :param ax: matplotlib.axis instance
        :param frame: 2d array
        :param vmin: minimum plotting scale
        :param vmax: maximum plotting scale
        :param text_string: string to describe the label
        :return:
        """
        font_size = 10
        _arrow_size = 0.02
        im = ax.matshow(
            frame, extent=[0, _frame_size, 0, _frame_size], vmin=vmin, vmax=vmax
        )
        ax.get_xaxis().set_visible(False)
        ax.get_yaxis().set_visible(False)
        ax.autoscale(False)
        divider = make_axes_locatable(ax)
        cax = divider.append_axes("right", size="5%", pad=0.05)
        cb = plt.colorbar(im, cax=cax, orientation="vertical")
        # cb.set_label(text_string, fontsize=10)
        # plot_util.scale_bar(ax, _frame_size, dist=1, text='1"', font_size=font_size)
        plot_util.text_description(
            ax,
            _frame_size,
            text=text_string,
            color="k",
            backgroundcolor="w",
            font_size=font_size,
        )
        # if 'no_arrow' not in kwargs or not kwargs['no_arrow']:
        #    plot_util.coordinate_arrows(ax, _frame_size, _coords,
        #                                color='w', arrow_size=_arrow_size,
        #                                font_size=font_size)

    f, axes = plt.subplots(3, 4, figsize=(12, 8))
    _plot_frame(
        axes[0, 0], lambda_rad2d, vmin=0.6, vmax=1.4, text_string=r"$\lambda_{rad}$"
    )
    _plot_frame(
        axes[0, 1], lambda_tan2d, vmin=-20, vmax=20, text_string=r"$\lambda_{tan}$"
    )
    _plot_frame(
        axes[0, 2],
        orientation_angle2d,
        vmin=-np.pi / 10,
        vmax=np.pi / 10,
        text_string=r"$\phi$",
    )
    _plot_frame(
        axes[0, 3],
        util.array2image(lambda_tan * lambda_rad),
        vmin=-20,
        vmax=20,
        text_string="magnification",
    )
    _plot_frame(
        axes[1, 0],
        dlambda_rad_drad2d / lambda_rad2d,
        vmin=-0.1,
        vmax=0.1,
        text_string="dlambda_rad_drad",
    )
    _plot_frame(
        axes[1, 1],
        dlambda_tan_dtan2d / lambda_tan2d,
        vmin=-20,
        vmax=20,
        text_string="dlambda_tan_dtan",
    )
    _plot_frame(
        axes[1, 2],
        dlambda_tan_drad2d / lambda_tan2d,
        vmin=-20,
        vmax=20,
        text_string="dlambda_tan_drad",
    )
    _plot_frame(
        axes[1, 3],
        dlambda_rad_dtan2d / lambda_rad2d,
        vmin=-0.1,
        vmax=0.1,
        text_string="dlambda_rad_dtan",
    )

    _plot_frame(
        axes[2, 0], dphi_rad_drad2d, vmin=-0.1, vmax=0.1, text_string="dphi_rad_drad"
    )
    _plot_frame(
        axes[2, 1],
        dphi_tan_dtan2d,
        vmin=0,
        vmax=20,
        text_string="dphi_tan_dtan: curvature radius",
    )
    _plot_frame(
        axes[2, 2], dphi_tan_drad2d, vmin=-0.1, vmax=0.1, text_string="dphi_tan_drad"
    )
    _plot_frame(
        axes[2, 3], dphi_rad_dtan2d, vmin=0, vmax=20, text_string="dphi_rad_dtan"
    )

    return f, axes


def stretch_plot(
    ax,
    lens_model,
    kwargs_lens,
    plot_grid=None,
    scale=1,
    ellipse_color="k",
    max_stretch=np.inf,
    **patch_kwargs,
):
    """Plots ellipses at each point on a grid, scaled corresponding to the local
    Jacobian eigenvalues.

    :param ax: matplotib axis instance
    :param lens_model: LensModel instance
    :param kwargs_lens: lens model keyword argument list
    :param plot_grid: pixelgrid instance at which to draw ellipses. 'None' uses default.
    :param scale: scales sizes of drawn ellipses, bigger number=larger
    :param ellipse_color: color of ellipses, defaults to black
    :param max_stretch: optional max amount to stretch ellipses which sometimes diverge
    :param patch_kwargs: additional keyword arguments for creating ellipse patch
    :return: matplotlib axis instance with figure
    """

    if plot_grid is None:
        # define default ellipse grid (20x20 spanning from -2 to 2)
        plot_grid = PixelGrid(20, 20, np.array([[1, 0], [0, 1]]) * 0.2, -2, -2)
    lme = LensModelExtensions(lens_model)
    x_grid, y_grid = plot_grid.pixel_coordinates
    x = util.image2array(x_grid)
    y = util.image2array(y_grid)
    w1, w2, v11, v12, v21, v22 = lme.hessian_eigenvectors(x, y, kwargs_lens)
    stretch_1 = np.abs(1.0 / w1)  # stretch in direction of first eigenvalue (unsorted)
    stretch_2 = np.abs(1.0 / w2)
    stretch_direction = np.arctan2(
        v12, v11
    )  # Direction of first eigenvector. Other eigenvector is orthogonal.

    for i in range(len(stretch_direction)):
        stretch_1_amount = np.minimum(stretch_1[i], max_stretch)
        stretch_2_amount = np.minimum(stretch_2[i], max_stretch)
        ell = patches.Ellipse(
            (x[i], y[i]),
            stretch_1_amount * scale / 40,  # 40 arbitrarily chosen
            stretch_2_amount * scale / 40,
            angle=stretch_direction[i] * 180 / np.pi,
            linewidth=1,
            fill=False,
            color=ellipse_color,
            **patch_kwargs,
        )
        ax.add_patch(ell)
    ax.set_xlim(np.min(x), np.max(x))
    ax.set_ylim(np.min(y), np.max(y))
    return ax


def shear_plot(
    ax,
    lens_model,
    kwargs_lens,
    plot_grid=None,
    scale=5,
    color="k",
    max_stretch=np.inf,
    **kwargs,
):
    """Plots combined internal+external shear at each point on a grid, represented by
    pseudovectors in the direction of local shear with length corresponding to shear
    magnitude.

    :param ax: matplotib axis instance
    :param lens_model: LensModel instance
    :param kwargs_lens: lens model keyword argument list
    :param plot_grid: pixelgrid instance at which to draw pseudovectors
    :param scale: scales sizes of drawn pseudovectors, smaller number=larger vectors
    :param color: color of pseudovectors, defaults to black
    :param max_stretch: optional max amount to stretch ellipses which sometimes diverge
    :param kwargs: additional plotting keyword arguments
    :return: matplotlib axis instance with figure
    """

    if plot_grid is None:
        # define default ellipse grid (20x20 spanning from -2 to 2)
        plot_grid = PixelGrid(20, 20, np.array([[1, 0], [0, 1]]) * 0.2, -2, -2)

    x_grid, y_grid = plot_grid.pixel_coordinates
    g1, g2 = lens_model.gamma(x_grid, y_grid, kwargs_lens)
    phi, shear = shear_cartesian2polar(g1, g2)
    max_stretch_array = np.ones_like(shear) * max_stretch
    shear = np.minimum(shear, max_stretch_array)
    arrow_x = shear * np.cos(phi)
    arrow_y = shear * np.sin(phi)
    ax.quiver(
        x_grid,
        y_grid,
        arrow_x,
        arrow_y,
        headaxislength=0,
        headlength=0,
        pivot="middle",
        scale=scale,
        linewidth=0.5,
        units="xy",
        width=0.02,
        headwidth=1,
        color=color,
        **kwargs,
    )
    # , headwidth=0, headlength=0)
    ax.set_xlim(np.min(x_grid), np.max(x_grid))
    ax.set_ylim(np.min(y_grid), np.max(y_grid))
    return ax<|MERGE_RESOLUTION|>--- conflicted
+++ resolved
@@ -290,12 +290,9 @@
     source_y,
     name_list=None,
     index=None,
-<<<<<<< HEAD
     solver_type='lenstronomy',
     kwargs_solver = {},
-=======
     color="k",
->>>>>>> f36312bd
     **kwargs,
 ):
     """Plots and illustrates images of a point source. The plotting routine orders the
@@ -312,12 +309,9 @@
     :param name_list: list of names of images
     :param name_list: list of strings, longer or equal the number of point sources. If changing this parameter, input as name_list=[[...], [...]]
     :param index: number of sources, an integer number. Default None.
-<<<<<<< HEAD
+    :param color: string representing the color for the source's images. Default "k".
     :param solver_type: string, type of solver to find the image positions ('lenstronomy', 'analytical' or 'stochastic')
     :param kwargs_solver: keyword arguments for the solver
-=======
-    :param color: string representing the color for the source's images. Default "k".
->>>>>>> f36312bd
     :param kwargs: additional plotting keyword arguments
     :return: matplotlib axis instance with figure
     """
@@ -369,12 +363,6 @@
         x_ = (x_image[i]) * delta_pix_x + origin[0]
         y_ = (y_image[i]) * delta_pix + origin[1]
         ax.plot(
-<<<<<<< HEAD
-            x_, y_, "dk", markersize=np.maximum(4 * (1 + np.log(np.abs(mag_images[i]))), 5), alpha=0.5
-        )
-        margin_x, margin_y = 0.0, 0.15
-        ax.text(x_ + margin_x, y_ + margin_y , name_list[i], fontsize=24, color="k")
-=======
             x_,
             y_,
             str("d" + color),
@@ -382,7 +370,6 @@
             alpha=0.5,
         )
         ax.text(x_, y_, name_list_[i], fontsize=20, color=color)
->>>>>>> f36312bd
     x_source, y_source = pixel_grid.map_coord2pix(source_x, source_y)
     ax.plot(
         x_source * delta_pix_x + origin[0],
