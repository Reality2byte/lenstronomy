--- conflicted
+++ resolved
@@ -1,4 +1,3 @@
-
 import lenstronomy.Util.util as util
 from lenstronomy.Util.param_util import shear_cartesian2polar
 import lenstronomy.Util.simulation_util as sim_util
@@ -14,40 +13,64 @@
 from lenstronomy.Data.pixel_grid import PixelGrid
 
 from lenstronomy.Util.package_util import exporter
+
 export, __all__ = exporter()
 
 
 # TODO define coordinate grid beforehand, e.g. kwargs_data
 # TODO feed in PointSource instance?
 
+
 @export
-def lens_model_plot(ax, lensModel, kwargs_lens, numPix=500, deltaPix=0.01, sourcePos_x=0, sourcePos_y=0,
-                    point_source=False, with_caustics=False, with_convergence=True, coord_center_ra=0,
-                    coord_center_dec=0, coord_inverse=False, fast_caustic=True, **kwargs):
-    """
-    plots a lens model (convergence) and the critical curves and caustics
+def lens_model_plot(
+    ax,
+    lensModel,
+    kwargs_lens,
+    numPix=500,
+    deltaPix=0.01,
+    sourcePos_x=0,
+    sourcePos_y=0,
+    point_source=False,
+    with_caustics=False,
+    with_convergence=True,
+    coord_center_ra=0,
+    coord_center_dec=0,
+    coord_inverse=False,
+    fast_caustic=True,
+    **kwargs
+):
+    """Plots a lens model (convergence) and the critical curves and caustics.
 
     :param ax: matplotlib axis instance
     :param lensModel: LensModel() class instance
     :param kwargs_lens: lens model keyword argument list
     :param numPix: total number of pixels (for convergence map)
     :param deltaPix: width of pixel (total frame size is deltaPix x numPix)
-    :param sourcePos_x: float, x-position of point source (image positions computed by the lens equation)
-    :param sourcePos_y: float, y-position of point source (image positions computed by the lens equation)
-    :param point_source: bool, if True, illustrates and computes the image positions of the point source
-    :param with_caustics: bool, if True, illustrates the critical curve and caustics of the system
+    :param sourcePos_x: float, x-position of point source (image positions computed by
+        the lens equation)
+    :param sourcePos_y: float, y-position of point source (image positions computed by
+        the lens equation)
+    :param point_source: bool, if True, illustrates and computes the image positions of
+        the point source
+    :param with_caustics: bool, if True, illustrates the critical curve and caustics of
+        the system
     :param with_convergence: bool, if True, illustrates the convergence map
     :param coord_center_ra: float, x-coordinate of the center of the frame
     :param coord_center_dec: float, y-coordinate of the center of the frame
-    :param coord_inverse: bool, if True, inverts the x-coordinates to go from right-to-left
-     (effectively the RA definition)
-    :param fast_caustic: boolean, if True, uses faster but less precise caustic calculation
-     (might have troubles for the outer caustic (inner critical curve)
+    :param coord_inverse: bool, if True, inverts the x-coordinates to go from right-to-
+        left (effectively the RA definition)
+    :param fast_caustic: boolean, if True, uses faster but less precise caustic
+        calculation (might have troubles for the outer caustic (inner critical curve)
     :param with_convergence: boolean, if True, plots the convergence of the deflector
     :return: matplotlib axis instance with plot
     """
-    kwargs_data = sim_util.data_configure_simple(numPix, deltaPix, center_ra=coord_center_ra,
-                                                 center_dec=coord_center_dec, inverse=coord_inverse)
+    kwargs_data = sim_util.data_configure_simple(
+        numPix,
+        deltaPix,
+        center_ra=coord_center_ra,
+        center_dec=coord_center_dec,
+        inverse=coord_inverse,
+    )
     data = ImageData(**kwargs_data)
     _coords = data
     _frame_size = numPix * deltaPix
@@ -63,15 +86,16 @@
         extent = [ra0, ra0 + _frame_size, dec0, dec0 + _frame_size]
 
     if with_convergence:
-        kwargs_convergence = kwargs.get('kwargs_convergence', {})
-        convergence_plot(ax, pixel_grid=_coords, lens_model=lensModel, kwargs_lens=kwargs_lens, extent=extent,
-                         **kwargs_convergence)
+        kwargs_convergence = kwargs.get("kwargs_convergence", {})
+        convergence_plot(
+            ax,
+            pixel_grid=_coords,
+            lens_model=lensModel,
+            kwargs_lens=kwargs_lens,
+            extent=extent,
+            **kwargs_convergence
+        )
     if with_caustics is True:
-<<<<<<< HEAD
-        kwargs_caustics = kwargs.get('kwargs_caustics', {})
-        caustics_plot(ax, pixel_grid=_coords, lens_model=lensModel, kwargs_lens=kwargs_lens, fast_caustic=fast_caustic,
-                      coord_inverse=coord_inverse, pixel_offset=True, **kwargs_caustics)
-=======
         kwargs_caustics = kwargs.get("kwargs_caustics", {})
         caustics_plot(
             ax,
@@ -82,11 +106,17 @@
             coord_inverse=coord_inverse,
             **kwargs_caustics
         )
->>>>>>> 1220330e
     if point_source:
-        kwargs_point_source = kwargs.get('kwargs_point_source', {})
-        point_source_plot(ax, pixel_grid=_coords, lens_model=lensModel, kwargs_lens=kwargs_lens,
-                          source_x=sourcePos_x, source_y=sourcePos_y, **kwargs_point_source)
+        kwargs_point_source = kwargs.get("kwargs_point_source", {})
+        point_source_plot(
+            ax,
+            pixel_grid=_coords,
+            lens_model=lensModel,
+            kwargs_lens=kwargs_lens,
+            source_x=sourcePos_x,
+            source_y=sourcePos_y,
+            **kwargs_point_source
+        )
     if coord_inverse:
         ax.set_xlim([ra0, ra0 - _frame_size])
     else:
@@ -98,12 +128,22 @@
     return ax
 
 
-def convergence_plot(ax, pixel_grid, lens_model, kwargs_lens, extent=None, vmin=-1, vmax=1, cmap='Greys', **kwargs):
-    """
-    plot convergence
+def convergence_plot(
+    ax,
+    pixel_grid,
+    lens_model,
+    kwargs_lens,
+    extent=None,
+    vmin=-1,
+    vmax=1,
+    cmap="Greys",
+    **kwargs
+):
+    """Plot convergence.
 
     :param ax: matplotlib axis instance
-    :param pixel_grid: lenstronomy PixelGrid() instance (or class with inheritance of PixelGrid()
+    :param pixel_grid: lenstronomy PixelGrid() instance (or class with inheritance of
+        PixelGrid()
     :param lens_model: LensModel() class instance
     :param kwargs_lens: lens model keyword argument list
     :param extent: [[min, max] [min, max]] of frame
@@ -118,14 +158,18 @@
     y_grid1d = util.image2array(y_grid)
     kappa_result = lens_model.kappa(x_grid1d, y_grid1d, kwargs_lens)
     kappa_result = util.array2image(kappa_result)
-    _ = ax.matshow(np.log10(kappa_result), origin='lower', extent=extent, cmap=cmap, vmin=vmin, vmax=vmax, **kwargs)
+    _ = ax.matshow(
+        np.log10(kappa_result),
+        origin="lower",
+        extent=extent,
+        cmap=cmap,
+        vmin=vmin,
+        vmax=vmax,
+        **kwargs
+    )
     return ax
 
 
-<<<<<<< HEAD
-def caustics_plot(ax, pixel_grid, lens_model, kwargs_lens, fast_caustic=True, coord_inverse=False, color_crit='r',
-                  color_caustic='g', pixel_offset=False, plot_critical=True, *args, **kwargs):
-=======
 def caustics_plot(
     ax,
     pixel_grid,
@@ -138,7 +182,6 @@
     *args,
     **kwargs
 ):
->>>>>>> 1220330e
     """
 
     :param ax: matplotlib axis instance
@@ -162,29 +205,35 @@
     ra0, dec0 = pixel_grid.radec_at_xy_0
     origin = [ra0, dec0]
     if fast_caustic:
-        ra_crit_list, dec_crit_list, ra_caustic_list, dec_caustic_list = lens_model_ext.critical_curve_caustics(
-            kwargs_lens, compute_window=frame_size, grid_scale=pixel_width, center_x=coord_center_ra,
-            center_y=coord_center_dec)
+        (
+            ra_crit_list,
+            dec_crit_list,
+            ra_caustic_list,
+            dec_caustic_list,
+        ) = lens_model_ext.critical_curve_caustics(
+            kwargs_lens,
+            compute_window=frame_size,
+            grid_scale=pixel_width,
+            center_x=coord_center_ra,
+            center_y=coord_center_dec,
+        )
         points_only = False
     else:
         # only supports individual points due to output of critical_curve_tiling definition
         points_only = True
-        ra_crit_list, dec_crit_list = lens_model_ext.critical_curve_tiling(kwargs_lens, compute_window=frame_size,
-                                                                           start_scale=pixel_width, max_order=10,
-                                                                           center_x=coord_center_ra,
-                                                                           center_y=coord_center_dec)
-        ra_caustic_list, dec_caustic_list = lens_model.ray_shooting(ra_crit_list, dec_crit_list, kwargs_lens)
+        ra_crit_list, dec_crit_list = lens_model_ext.critical_curve_tiling(
+            kwargs_lens,
+            compute_window=frame_size,
+            start_scale=pixel_width,
+            max_order=10,
+            center_x=coord_center_ra,
+            center_y=coord_center_dec,
+        )
+        ra_caustic_list, dec_caustic_list = lens_model.ray_shooting(
+            ra_crit_list, dec_crit_list, kwargs_lens
+        )
         # ra_crit_list, dec_crit_list = list(ra_crit_list), list(dec_crit_list)
         # ra_caustic_list, dec_caustic_list = list(ra_caustic_list), list(dec_caustic_list)
-<<<<<<< HEAD
-    plot_util.plot_line_set(ax, pixel_grid, ra_caustic_list, dec_caustic_list, color=color_caustic, origin=origin,
-                            flipped_x=coord_inverse, points_only=points_only, pixel_offset=pixel_offset, *args,
-                            **kwargs)
-    if plot_critical:
-        plot_util.plot_line_set(ax, pixel_grid, ra_crit_list, dec_crit_list, color=color_crit, origin=origin,
-                            flipped_x=coord_inverse, points_only=points_only, pixel_offset=pixel_offset, *args,
-                            **kwargs)
-=======
     plot_util.plot_line_set(
         ax,
         pixel_grid,
@@ -209,18 +258,26 @@
         *args,
         **kwargs
     )
->>>>>>> 1220330e
     return ax
 
 
-def point_source_plot(ax, pixel_grid, lens_model, kwargs_lens, source_x, source_y, name_list=None, **kwargs):
-    """
-    plots and illustrates images of a point source
-    The plotting routine orders the image labels according to the arrival time and illustrates a diamond shape of the
-    size of the magnification. The coordinates are chosen in pixel coordinates
+def point_source_plot(
+    ax,
+    pixel_grid,
+    lens_model,
+    kwargs_lens,
+    source_x,
+    source_y,
+    name_list=None,
+    **kwargs
+):
+    """Plots and illustrates images of a point source The plotting routine orders the
+    image labels according to the arrival time and illustrates a diamond shape of the
+    size of the magnification. The coordinates are chosen in pixel coordinates.
 
     :param ax: matplotlib axis instance
-    :param pixel_grid: lenstronomy PixelGrid() instance (or class with inheritance of PixelGrid()
+    :param pixel_grid: lenstronomy PixelGrid() instance (or class with inheritance of
+        PixelGrid()
     :param lens_model: LensModel() class instance
     :param kwargs_lens: lens model keyword argument list
     :param source_x: x-position of source
@@ -231,34 +288,35 @@
     :return: matplotlib axis instance with figure
     """
     from lenstronomy.LensModel.Solver.lens_equation_solver import LensEquationSolver
+
     solver = LensEquationSolver(lens_model)
     x_center, y_center = pixel_grid.center
     delta_pix = pixel_grid.pixel_width
     ra0, dec0 = pixel_grid.radec_at_xy_0
     tranform = pixel_grid.transform_angle2pix
-    if np.linalg.det(tranform) < 0:  # if coordiate transform has negative parity (#TODO temporary fix)
+    if (
+        np.linalg.det(tranform) < 0
+    ):  # if coordiate transform has negative parity (#TODO temporary fix)
         delta_pix_x = -delta_pix
     else:
         delta_pix_x = delta_pix
     origin = [ra0, dec0]
 
-    theta_x, theta_y = solver.image_position_from_source(source_x, source_y, kwargs_lens,
-                                                         search_window=np.max(pixel_grid.width), x_center=x_center,
-                                                         y_center=y_center, min_distance=pixel_grid.pixel_width)
+    theta_x, theta_y = solver.image_position_from_source(
+        source_x,
+        source_y,
+        kwargs_lens,
+        search_window=np.max(pixel_grid.width),
+        x_center=x_center,
+        y_center=y_center,
+        min_distance=pixel_grid.pixel_width,
+    )
     mag_images = lens_model.magnification(theta_x, theta_y, kwargs_lens)
 
     x_image, y_image = pixel_grid.map_coord2pix(theta_x, theta_y)
     if name_list is None:
-        name_list = ['A', 'B', 'C', 'D', 'E', 'F', 'G', 'H', 'I', 'J', 'K']
+        name_list = ["A", "B", "C", "D", "E", "F", "G", "H", "I", "J", "K"]
     for i in range(len(x_image)):
-<<<<<<< HEAD
-        x_ = (x_image[i] + 0.5) * delta_pix_x + origin[0]
-        y_ = (y_image[i] + 0.5) * delta_pix + origin[1]
-        ax.plot(x_, y_, 'dk', markersize=4 * (1 + np.log(np.abs(mag_images[i]))), alpha=0.5)
-        ax.text(x_, y_, name_list[i], fontsize=20, color='k')
-    x_source, y_source = pixel_grid.map_coord2pix(source_x, source_y)
-    ax.plot((x_source + 0.5) * delta_pix_x + origin[0], (y_source + 0.5) * delta_pix + origin[1], '*k', markersize=10)
-=======
         x_ = (x_image[i]) * delta_pix_x + origin[0]
         y_ = (y_image[i]) * delta_pix + origin[1]
         ax.plot(
@@ -272,14 +330,26 @@
         "*k",
         markersize=10,
     )
->>>>>>> 1220330e
     return ax
 
 
 @export
-def arrival_time_surface(ax, lensModel, kwargs_lens, numPix=500, deltaPix=0.01, sourcePos_x=0, sourcePos_y=0,
-                         with_caustics=False, point_source=False, n_levels=10, kwargs_contours=None,
-                         image_color_list=None, letter_font_size=20, name_list=None):
+def arrival_time_surface(
+    ax,
+    lensModel,
+    kwargs_lens,
+    numPix=500,
+    deltaPix=0.01,
+    sourcePos_x=0,
+    sourcePos_y=0,
+    with_caustics=False,
+    point_source=False,
+    n_levels=10,
+    kwargs_contours=None,
+    image_color_list=None,
+    letter_font_size=20,
+    name_list=None,
+):
     """
 
     :param ax: matplotlib axis instance
@@ -307,29 +377,42 @@
     #    kwargs_lens, compute_window=_frame_size, grid_scale=deltaPix/2.)
     x_grid1d = util.image2array(x_grid)
     y_grid1d = util.image2array(y_grid)
-    fermat_surface = lensModel.fermat_potential(x_grid1d, y_grid1d, kwargs_lens, sourcePos_x, sourcePos_y)
+    fermat_surface = lensModel.fermat_potential(
+        x_grid1d, y_grid1d, kwargs_lens, sourcePos_x, sourcePos_y
+    )
     fermat_surface = util.array2image(fermat_surface)
     if kwargs_contours is None:
         kwargs_contours = {}
         # , cmap='Greys', vmin=-1, vmax=1) #, cmap=self._cmap, vmin=v_min, vmax=v_max)
     if with_caustics is True:
-        ra_crit_list, dec_crit_list = lensModelExt.critical_curve_tiling(kwargs_lens, compute_window=_frame_size,
-                                                                         start_scale=deltaPix/5, max_order=10)
-        ra_caustic_list, dec_caustic_list = lensModel.ray_shooting(ra_crit_list, dec_crit_list, kwargs_lens)
-        plot_util.plot_line_set(ax, _coords, ra_caustic_list, dec_caustic_list, origin=origin, color='g')
-        plot_util.plot_line_set(ax, _coords, ra_crit_list, dec_crit_list, origin=origin, color='r')
+        ra_crit_list, dec_crit_list = lensModelExt.critical_curve_tiling(
+            kwargs_lens,
+            compute_window=_frame_size,
+            start_scale=deltaPix / 5,
+            max_order=10,
+        )
+        ra_caustic_list, dec_caustic_list = lensModel.ray_shooting(
+            ra_crit_list, dec_crit_list, kwargs_lens
+        )
+        plot_util.plot_line_set(
+            ax, _coords, ra_caustic_list, dec_caustic_list, origin=origin, color="g"
+        )
+        plot_util.plot_line_set(
+            ax, _coords, ra_crit_list, dec_crit_list, origin=origin, color="r"
+        )
     if point_source is True:
         from lenstronomy.LensModel.Solver.lens_equation_solver import LensEquationSolver
+
         solver = LensEquationSolver(lensModel)
-        theta_x, theta_y = solver.image_position_from_source(sourcePos_x, sourcePos_y, kwargs_lens,
-                                                             min_distance=deltaPix, search_window=deltaPix*numPix)
+        theta_x, theta_y = solver.image_position_from_source(
+            sourcePos_x,
+            sourcePos_y,
+            kwargs_lens,
+            min_distance=deltaPix,
+            search_window=deltaPix * numPix,
+        )
 
         fermat_pot_images = lensModel.fermat_potential(theta_x, theta_y, kwargs_lens)
-<<<<<<< HEAD
-        _ = ax.contour(x_grid, y_grid, fermat_surface, origin='lower',  # extent=[0, _frame_size, 0, _frame_size],
-                       levels=np.sort(fermat_pot_images), **kwargs_contours)
-        # mag_images = lensModel.magnification(theta_x, theta_y, kwargs_lens)
-=======
         _ = ax.contour(
             x_grid,
             y_grid,
@@ -339,32 +422,37 @@
             **kwargs_contours
         )
         # mag_images = lens_model.magnification(theta_x, theta_y, kwargs_lens)
->>>>>>> 1220330e
         x_image, y_image = _coords.map_coord2pix(theta_x, theta_y)
         if name_list is None:
-            name_list = ['A', 'B', 'C', 'D', 'E', 'F', 'G', 'H', 'I', 'J', 'K']
+            name_list = ["A", "B", "C", "D", "E", "F", "G", "H", "I", "J", "K"]
 
         for i in range(len(x_image)):
-            x_ = (x_image[i] + 0.5) * deltaPix - _frame_size/2
-            y_ = (y_image[i] + 0.5) * deltaPix - _frame_size/2
+            x_ = (x_image[i] + 0.5) * deltaPix - _frame_size / 2
+            y_ = (y_image[i] + 0.5) * deltaPix - _frame_size / 2
             if image_color_list is None:
-                color = 'k'
+                color = "k"
             else:
                 color = image_color_list[i]
-            ax.plot(x_, y_, 'x', markersize=10, alpha=1, color=color)
+            ax.plot(x_, y_, "x", markersize=10, alpha=1, color=color)
             # markersize=8*(1 + np.log(np.abs(mag_images[i])))
-            ax.text(x_ + deltaPix, y_ + deltaPix, name_list[i], fontsize=letter_font_size, color='k')
+            ax.text(
+                x_ + deltaPix,
+                y_ + deltaPix,
+                name_list[i],
+                fontsize=letter_font_size,
+                color="k",
+            )
         x_source, y_source = _coords.map_coord2pix(sourcePos_x, sourcePos_y)
-        ax.plot((x_source + 0.5) * deltaPix - _frame_size/2, (y_source + 0.5) * deltaPix - _frame_size/2, '*k',
-                markersize=20)
+        ax.plot(
+            (x_source + 0.5) * deltaPix - _frame_size / 2,
+            (y_source + 0.5) * deltaPix - _frame_size / 2,
+            "*k",
+            markersize=20,
+        )
     else:
         vmin = np.min(fermat_surface)
         vmax = np.max(fermat_surface)
         levels = np.linspace(start=vmin, stop=vmax, num=n_levels)
-<<<<<<< HEAD
-        im = ax.contour(x_grid, y_grid, fermat_surface, origin='lower',  # extent=[0, _frame_size, 0, _frame_size],
-                        levels=levels, **kwargs_contours)
-=======
         _ = ax.contour(
             x_grid,
             y_grid,
@@ -373,7 +461,6 @@
             levels=levels,
             **kwargs_contours
         )
->>>>>>> 1220330e
     ax.get_xaxis().set_visible(False)
     ax.get_yaxis().set_visible(False)
     ax.autoscale(False)
@@ -381,7 +468,9 @@
 
 
 @export
-def curved_arc_illustration(ax, lensModel, kwargs_lens, with_centroid=True, stretch_scale=0.1, color='k'):
+def curved_arc_illustration(
+    ax, lensModel, kwargs_lens, with_centroid=True, stretch_scale=0.1, color="k"
+):
     """
 
     :param ax: matplotlib axis instance
@@ -398,22 +487,46 @@
     # check whether curved arc
     lens_model_list = lensModel.lens_model_list
     for i, lens_type in enumerate(lens_model_list):
-        if lens_type in ['CURVED_ARC', 'CURVED_ARC_SIS_MST', 'CURVED_ARC_CONST', 'CURVED_ARC_CONST_MST',
-                         'CURVED_ARC_SPT', 'CURVED_ARC_TAN_DIFF']:
-            plot_arc(ax, with_centroid=with_centroid, stretch_scale=stretch_scale, color=color, **kwargs_lens[i])
+        if lens_type in [
+            "CURVED_ARC",
+            "CURVED_ARC_SIS_MST",
+            "CURVED_ARC_CONST",
+            "CURVED_ARC_CONST_MST",
+            "CURVED_ARC_SPT",
+            "CURVED_ARC_TAN_DIFF",
+        ]:
+            plot_arc(
+                ax,
+                with_centroid=with_centroid,
+                stretch_scale=stretch_scale,
+                color=color,
+                **kwargs_lens[i]
+            )
 
     ax.get_xaxis().set_visible(False)
     ax.get_yaxis().set_visible(False)
     ax.autoscale(False)
     # rectangular frame
-    ax.axis('scaled')
+    ax.axis("scaled")
 
     # plot coordinate frame and scale
 
 
 @export
-def plot_arc(ax, tangential_stretch, radial_stretch, curvature, direction, center_x, center_y, stretch_scale=0.1,
-             with_centroid=True, linewidth=1, color='k', dtan_dtan=0):
+def plot_arc(
+    ax,
+    tangential_stretch,
+    radial_stretch,
+    curvature,
+    direction,
+    center_x,
+    center_y,
+    stretch_scale=0.1,
+    with_centroid=True,
+    linewidth=1,
+    color="k",
+    dtan_dtan=0,
+):
     """
 
     :param ax: matplotlib.axes instance
@@ -433,18 +546,40 @@
     :return:
     """
     # plot line to centroid
-    center_x_spp, center_y_spp = center_deflector(curvature, direction, center_x, center_y)
+    center_x_spp, center_y_spp = center_deflector(
+        curvature, direction, center_x, center_y
+    )
     if with_centroid:
-        ax.plot([center_x, center_x_spp], [center_y, center_y_spp], '--', color=color, alpha=0.5, linewidth=linewidth)
-        ax.plot([center_x_spp], [center_y_spp], '*', color=color, alpha=0.5, linewidth=linewidth)
+        ax.plot(
+            [center_x, center_x_spp],
+            [center_y, center_y_spp],
+            "--",
+            color=color,
+            alpha=0.5,
+            linewidth=linewidth,
+        )
+        ax.plot(
+            [center_x_spp],
+            [center_y_spp],
+            "*",
+            color=color,
+            alpha=0.5,
+            linewidth=linewidth,
+        )
 
     # plot radial stretch to scale
     x_r = np.cos(direction) * radial_stretch * stretch_scale
     y_r = np.sin(direction) * radial_stretch * stretch_scale
-    ax.plot([center_x - x_r, center_x + x_r], [center_y - y_r, center_y + y_r], '--', color=color, linewidth=linewidth)
+    ax.plot(
+        [center_x - x_r, center_x + x_r],
+        [center_y - y_r, center_y + y_r],
+        "--",
+        color=color,
+        linewidth=linewidth,
+    )
 
     # compute angle of size of the tangential stretch
-    r = 1. / curvature
+    r = 1.0 / curvature
 
     # make sure tangential stretch * stretch_scale is not larger than r * 2pi such that the full circle is only
     # plotted once
@@ -456,7 +591,7 @@
     # plot points on circle
     x_curve = r * np.cos(phi) + center_x_spp
     y_curve = r * np.sin(phi) + center_y_spp
-    ax.plot(x_curve, y_curve, '--', color=color, linewidth=linewidth)
+    ax.plot(x_curve, y_curve, "--", color=color, linewidth=linewidth)
 
     # make round circle with start point to end to close the circle
     r_c, t_c = util.points_on_circle(radius=stretch_scale, num_points=200)
@@ -464,15 +599,24 @@
     phi_c = t_c * tangential_stretch_ / r_c + direction
     x_c = r_c * np.cos(phi_c) + center_x_spp
     y_c = r_c * np.sin(phi_c) + center_y_spp
-    ax.plot(x_c, y_c, '-', color=color, linewidth=linewidth)
+    ax.plot(x_c, y_c, "-", color=color, linewidth=linewidth)
     return ax
 
     # TODO add different colors for each quarter to identify parities
 
 
 @export
-def distortions(lensModel, kwargs_lens, num_pix=100, delta_pix=0.05, center_ra=0, center_dec=0,
-                differential_scale=0.0001, smoothing_scale=None, **kwargs):
+def distortions(
+    lensModel,
+    kwargs_lens,
+    num_pix=100,
+    delta_pix=0.05,
+    center_ra=0,
+    center_dec=0,
+    differential_scale=0.0001,
+    smoothing_scale=None,
+    **kwargs
+):
     """
 
     :param lensModel: LensModel instance
@@ -485,7 +629,9 @@
     :param smoothing_scale: float or None, Gaussian FWHM of a smoothing kernel applied before plotting
     :return: matplotlib instance with different panels
     """
-    kwargs_grid = sim_util.data_configure_simple(num_pix, delta_pix, center_ra=center_ra, center_dec=center_dec)
+    kwargs_grid = sim_util.data_configure_simple(
+        num_pix, delta_pix, center_ra=center_ra, center_dec=center_dec
+    )
     _coords = ImageData(**kwargs_grid)
     _frame_size = num_pix * delta_pix
     ra_grid, dec_grid = _coords.pixel_coordinates
@@ -493,26 +639,79 @@
     extensions = LensModelExtensions(lensModel=lensModel)
     ra_grid1d = util.image2array(ra_grid)
     dec_grid1d = util.image2array(dec_grid)
-    lambda_rad, lambda_tan, orientation_angle, dlambda_tan_dtan, dlambda_tan_drad, dlambda_rad_drad, dlambda_rad_dtan, dphi_tan_dtan, dphi_tan_drad, dphi_rad_drad, dphi_rad_dtan = extensions.radial_tangential_differentials(
-        ra_grid1d, dec_grid1d, kwargs_lens=kwargs_lens, center_x=center_ra, center_y=center_dec, smoothing_3rd=differential_scale, smoothing_2nd=None)
-
-    lambda_rad2d, lambda_tan2d, orientation_angle2d, dlambda_tan_dtan2d, dlambda_tan_drad2d, dlambda_rad_drad2d, dlambda_rad_dtan2d, dphi_tan_dtan2d, dphi_tan_drad2d, dphi_rad_drad2d, dphi_rad_dtan2d = util.array2image(lambda_rad), \
-                                            util.array2image(lambda_tan), util.array2image(orientation_angle), util.array2image(dlambda_tan_dtan), util.array2image(dlambda_tan_drad), util.array2image(dlambda_rad_drad), util.array2image(dlambda_rad_dtan), \
-                                            util.array2image(dphi_tan_dtan), util.array2image(dphi_tan_drad), util.array2image(dphi_rad_drad), util.array2image(dphi_rad_dtan)
+    (
+        lambda_rad,
+        lambda_tan,
+        orientation_angle,
+        dlambda_tan_dtan,
+        dlambda_tan_drad,
+        dlambda_rad_drad,
+        dlambda_rad_dtan,
+        dphi_tan_dtan,
+        dphi_tan_drad,
+        dphi_rad_drad,
+        dphi_rad_dtan,
+    ) = extensions.radial_tangential_differentials(
+        ra_grid1d,
+        dec_grid1d,
+        kwargs_lens=kwargs_lens,
+        center_x=center_ra,
+        center_y=center_dec,
+        smoothing_3rd=differential_scale,
+        smoothing_2nd=None,
+    )
+
+    (
+        lambda_rad2d,
+        lambda_tan2d,
+        orientation_angle2d,
+        dlambda_tan_dtan2d,
+        dlambda_tan_drad2d,
+        dlambda_rad_drad2d,
+        dlambda_rad_dtan2d,
+        dphi_tan_dtan2d,
+        dphi_tan_drad2d,
+        dphi_rad_drad2d,
+        dphi_rad_dtan2d,
+    ) = (
+        util.array2image(lambda_rad),
+        util.array2image(lambda_tan),
+        util.array2image(orientation_angle),
+        util.array2image(dlambda_tan_dtan),
+        util.array2image(dlambda_tan_drad),
+        util.array2image(dlambda_rad_drad),
+        util.array2image(dlambda_rad_dtan),
+        util.array2image(dphi_tan_dtan),
+        util.array2image(dphi_tan_drad),
+        util.array2image(dphi_rad_drad),
+        util.array2image(dphi_rad_dtan),
+    )
 
     if smoothing_scale is not None:
-        lambda_rad2d = ndimage.gaussian_filter(lambda_rad2d, sigma=smoothing_scale/delta_pix)
-        dlambda_rad_drad2d = ndimage.gaussian_filter(dlambda_rad_drad2d, sigma=smoothing_scale/delta_pix)
+        lambda_rad2d = ndimage.gaussian_filter(
+            lambda_rad2d, sigma=smoothing_scale / delta_pix
+        )
+        dlambda_rad_drad2d = ndimage.gaussian_filter(
+            dlambda_rad_drad2d, sigma=smoothing_scale / delta_pix
+        )
         lambda_tan2d = np.abs(lambda_tan2d)
         # the magnification cut is made to make a stable integral/convolution
         lambda_tan2d[lambda_tan2d > 100] = 100
-        lambda_tan2d = ndimage.gaussian_filter(lambda_tan2d, sigma=smoothing_scale/delta_pix)
+        lambda_tan2d = ndimage.gaussian_filter(
+            lambda_tan2d, sigma=smoothing_scale / delta_pix
+        )
         # the magnification cut is made to make a stable integral/convolution
         dlambda_tan_dtan2d[dlambda_tan_dtan2d > 100] = 100
         dlambda_tan_dtan2d[dlambda_tan_dtan2d < -100] = -100
-        dlambda_tan_dtan2d = ndimage.gaussian_filter(dlambda_tan_dtan2d, sigma=smoothing_scale/delta_pix)
-        orientation_angle2d = ndimage.gaussian_filter(orientation_angle2d, sigma=smoothing_scale/delta_pix)
-        dphi_tan_dtan2d = ndimage.gaussian_filter(dphi_tan_dtan2d, sigma=smoothing_scale/delta_pix)
+        dlambda_tan_dtan2d = ndimage.gaussian_filter(
+            dlambda_tan_dtan2d, sigma=smoothing_scale / delta_pix
+        )
+        orientation_angle2d = ndimage.gaussian_filter(
+            orientation_angle2d, sigma=smoothing_scale / delta_pix
+        )
+        dphi_tan_dtan2d = ndimage.gaussian_filter(
+            dphi_tan_dtan2d, sigma=smoothing_scale / delta_pix
+        )
 
     def _plot_frame(ax, frame, vmin, vmax, text_string):
         """
@@ -526,44 +725,112 @@
         """
         font_size = 10
         _arrow_size = 0.02
-        im = ax.matshow(frame, extent=[0, _frame_size, 0, _frame_size], vmin=vmin, vmax=vmax)
+        im = ax.matshow(
+            frame, extent=[0, _frame_size, 0, _frame_size], vmin=vmin, vmax=vmax
+        )
         ax.get_xaxis().set_visible(False)
         ax.get_yaxis().set_visible(False)
         ax.autoscale(False)
         divider = make_axes_locatable(ax)
         cax = divider.append_axes("right", size="5%", pad=0.05)
-        cb = plt.colorbar(im, cax=cax, orientation='vertical')
+        cb = plt.colorbar(im, cax=cax, orientation="vertical")
         # cb.set_label(text_string, fontsize=10)
         # plot_util.scale_bar(ax, _frame_size, dist=1, text='1"', font_size=font_size)
-        plot_util.text_description(ax, _frame_size, text=text_string, color="k",
-                                   backgroundcolor='w', font_size=font_size)
+        plot_util.text_description(
+            ax,
+            _frame_size,
+            text=text_string,
+            color="k",
+            backgroundcolor="w",
+            font_size=font_size,
+        )
         # if 'no_arrow' not in kwargs or not kwargs['no_arrow']:
         #    plot_util.coordinate_arrows(ax, _frame_size, _coords,
         #                                color='w', arrow_size=_arrow_size,
         #                                font_size=font_size)
 
     f, axes = plt.subplots(3, 4, figsize=(12, 8))
-    _plot_frame(axes[0, 0], lambda_rad2d, vmin=0.6, vmax=1.4, text_string=r"$\lambda_{rad}$")
-    _plot_frame(axes[0, 1], lambda_tan2d, vmin=-20, vmax=20, text_string=r"$\lambda_{tan}$")
-    _plot_frame(axes[0, 2], orientation_angle2d, vmin=-np.pi / 10, vmax=np.pi / 10, text_string=r"$\phi$")
-    _plot_frame(axes[0, 3], util.array2image(lambda_tan * lambda_rad), vmin=-20, vmax=20, text_string='magnification')
-    _plot_frame(axes[1, 0], dlambda_rad_drad2d/lambda_rad2d, vmin=-.1, vmax=.1, text_string='dlambda_rad_drad')
-    _plot_frame(axes[1, 1], dlambda_tan_dtan2d/lambda_tan2d, vmin=-20, vmax=20, text_string='dlambda_tan_dtan')
-    _plot_frame(axes[1, 2], dlambda_tan_drad2d/lambda_tan2d, vmin=-20, vmax=20, text_string='dlambda_tan_drad')
-    _plot_frame(axes[1, 3], dlambda_rad_dtan2d/lambda_rad2d, vmin=-.1, vmax=.1, text_string='dlambda_rad_dtan')
-
-    _plot_frame(axes[2, 0], dphi_rad_drad2d, vmin=-.1, vmax=.1, text_string='dphi_rad_drad')
-    _plot_frame(axes[2, 1], dphi_tan_dtan2d, vmin=0, vmax=20, text_string='dphi_tan_dtan: curvature radius')
-    _plot_frame(axes[2, 2], dphi_tan_drad2d, vmin=-.1, vmax=.1, text_string='dphi_tan_drad')
-    _plot_frame(axes[2, 3], dphi_rad_dtan2d, vmin=0, vmax=20, text_string='dphi_rad_dtan')
+    _plot_frame(
+        axes[0, 0], lambda_rad2d, vmin=0.6, vmax=1.4, text_string=r"$\lambda_{rad}$"
+    )
+    _plot_frame(
+        axes[0, 1], lambda_tan2d, vmin=-20, vmax=20, text_string=r"$\lambda_{tan}$"
+    )
+    _plot_frame(
+        axes[0, 2],
+        orientation_angle2d,
+        vmin=-np.pi / 10,
+        vmax=np.pi / 10,
+        text_string=r"$\phi$",
+    )
+    _plot_frame(
+        axes[0, 3],
+        util.array2image(lambda_tan * lambda_rad),
+        vmin=-20,
+        vmax=20,
+        text_string="magnification",
+    )
+    _plot_frame(
+        axes[1, 0],
+        dlambda_rad_drad2d / lambda_rad2d,
+        vmin=-0.1,
+        vmax=0.1,
+        text_string="dlambda_rad_drad",
+    )
+    _plot_frame(
+        axes[1, 1],
+        dlambda_tan_dtan2d / lambda_tan2d,
+        vmin=-20,
+        vmax=20,
+        text_string="dlambda_tan_dtan",
+    )
+    _plot_frame(
+        axes[1, 2],
+        dlambda_tan_drad2d / lambda_tan2d,
+        vmin=-20,
+        vmax=20,
+        text_string="dlambda_tan_drad",
+    )
+    _plot_frame(
+        axes[1, 3],
+        dlambda_rad_dtan2d / lambda_rad2d,
+        vmin=-0.1,
+        vmax=0.1,
+        text_string="dlambda_rad_dtan",
+    )
+
+    _plot_frame(
+        axes[2, 0], dphi_rad_drad2d, vmin=-0.1, vmax=0.1, text_string="dphi_rad_drad"
+    )
+    _plot_frame(
+        axes[2, 1],
+        dphi_tan_dtan2d,
+        vmin=0,
+        vmax=20,
+        text_string="dphi_tan_dtan: curvature radius",
+    )
+    _plot_frame(
+        axes[2, 2], dphi_tan_drad2d, vmin=-0.1, vmax=0.1, text_string="dphi_tan_drad"
+    )
+    _plot_frame(
+        axes[2, 3], dphi_rad_dtan2d, vmin=0, vmax=20, text_string="dphi_rad_dtan"
+    )
 
     return f, axes
 
 
-def stretch_plot(ax, lens_model, kwargs_lens, plot_grid=None, scale=1, ellipse_color='k', max_stretch=np.inf,
-                 **patch_kwargs):
-    """
-    Plots ellipses at each point on a grid, scaled corresponding to the local Jacobian eigenvalues
+def stretch_plot(
+    ax,
+    lens_model,
+    kwargs_lens,
+    plot_grid=None,
+    scale=1,
+    ellipse_color="k",
+    max_stretch=np.inf,
+    **patch_kwargs
+):
+    """Plots ellipses at each point on a grid, scaled corresponding to the local
+    Jacobian eigenvalues.
 
     :param ax: matplotib axis instance
     :param lens_model: LensModel instance
@@ -578,34 +845,50 @@
 
     if plot_grid is None:
         # define default ellipse grid (20x20 spanning from -2 to 2)
-        plot_grid = PixelGrid(20, 20, np.array([[1, 0], [0, 1]])*0.2, -2, -2)
+        plot_grid = PixelGrid(20, 20, np.array([[1, 0], [0, 1]]) * 0.2, -2, -2)
     lme = LensModelExtensions(lens_model)
     x_grid, y_grid = plot_grid.pixel_coordinates
     x = util.image2array(x_grid)
     y = util.image2array(y_grid)
     w1, w2, v11, v12, v21, v22 = lme.hessian_eigenvectors(x, y, kwargs_lens)
-    stretch_1 = np.abs(1. / w1)  # stretch in direction of first eigenvalue (unsorted)
-    stretch_2 = np.abs(1. / w2)
-    stretch_direction = np.arctan2(v12, v11)  # Direction of first eigenvector. Other eigenvector is orthogonal.
+    stretch_1 = np.abs(1.0 / w1)  # stretch in direction of first eigenvalue (unsorted)
+    stretch_2 = np.abs(1.0 / w2)
+    stretch_direction = np.arctan2(
+        v12, v11
+    )  # Direction of first eigenvector. Other eigenvector is orthogonal.
 
     for i in range(len(stretch_direction)):
         stretch_1_amount = np.minimum(stretch_1[i], max_stretch)
         stretch_2_amount = np.minimum(stretch_2[i], max_stretch)
-        ell = patches.Ellipse((x[i], y[i]), stretch_1_amount * scale/40,  # 40 arbitrarily chosen
-                              stretch_2_amount * scale/40,
-                              angle=stretch_direction[i] * 180 / np.pi,
-                              linewidth=1, fill=False, color=ellipse_color, **patch_kwargs)
+        ell = patches.Ellipse(
+            (x[i], y[i]),
+            stretch_1_amount * scale / 40,  # 40 arbitrarily chosen
+            stretch_2_amount * scale / 40,
+            angle=stretch_direction[i] * 180 / np.pi,
+            linewidth=1,
+            fill=False,
+            color=ellipse_color,
+            **patch_kwargs
+        )
         ax.add_patch(ell)
     ax.set_xlim(np.min(x), np.max(x))
     ax.set_ylim(np.min(y), np.max(y))
     return ax
 
 
-def shear_plot(ax, lens_model, kwargs_lens, plot_grid=None, scale=5, color='k', max_stretch=np.inf, **kwargs):
-    """
-    Plots combined internal+external shear at each point on a grid,
-    represented by pseudovectors in the direction of local shear
-    with length corresponding to shear magnitude.
+def shear_plot(
+    ax,
+    lens_model,
+    kwargs_lens,
+    plot_grid=None,
+    scale=5,
+    color="k",
+    max_stretch=np.inf,
+    **kwargs
+):
+    """Plots combined internal+external shear at each point on a grid, represented by
+    pseudovectors in the direction of local shear with length corresponding to shear
+    magnitude.
 
     :param ax: matplotib axis instance
     :param lens_model: LensModel instance
@@ -620,7 +903,7 @@
 
     if plot_grid is None:
         # define default ellipse grid (20x20 spanning from -2 to 2)
-        plot_grid = PixelGrid(20, 20, np.array([[1, 0], [0, 1]])*0.2, -2, -2)
+        plot_grid = PixelGrid(20, 20, np.array([[1, 0], [0, 1]]) * 0.2, -2, -2)
 
     x_grid, y_grid = plot_grid.pixel_coordinates
     g1, g2 = lens_model.gamma(x_grid, y_grid, kwargs_lens)
@@ -629,8 +912,22 @@
     shear = np.minimum(shear, max_stretch_array)
     arrow_x = shear * np.cos(phi)
     arrow_y = shear * np.sin(phi)
-    ax.quiver(x_grid, y_grid, arrow_x, arrow_y, headaxislength=0, headlength=0,
-              pivot='middle', scale=scale, linewidth=.5, units='xy', width=.02, headwidth=1, color=color, **kwargs)
+    ax.quiver(
+        x_grid,
+        y_grid,
+        arrow_x,
+        arrow_y,
+        headaxislength=0,
+        headlength=0,
+        pivot="middle",
+        scale=scale,
+        linewidth=0.5,
+        units="xy",
+        width=0.02,
+        headwidth=1,
+        color=color,
+        **kwargs
+    )
     # , headwidth=0, headlength=0)
     ax.set_xlim(np.min(x_grid), np.max(x_grid))
     ax.set_ylim(np.min(y_grid), np.max(y_grid))
