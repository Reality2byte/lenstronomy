--- conflicted
+++ resolved
@@ -19,29 +19,9 @@
     the FittingSequence results.
     """
 
-<<<<<<< HEAD
-    """
-
     def __init__(self, multi_band_list, kwargs_model, kwargs_params, image_likelihood_mask_list=None,
                  bands_compute=None, multi_band_type='multi-linear', source_marg=False, linear_prior=None,
                  arrow_size=0.02, cmap_string="gist_heat", fast_caustic=True, linear_solver=True):
-=======
-    def __init__(
-        self,
-        multi_band_list,
-        kwargs_model,
-        kwargs_params,
-        image_likelihood_mask_list=None,
-        bands_compute=None,
-        multi_band_type="multi-linear",
-        source_marg=False,
-        linear_prior=None,
-        arrow_size=0.02,
-        cmap_string="gist_heat",
-        fast_caustic=True,
-        linear_solver=True,
-    ):
->>>>>>> 536052cd
         """
 
         :param multi_band_list: list of [[kwargs_data, kwargs_psf, kwargs_numerics], [], ..]
@@ -101,17 +81,13 @@
             # overwrite model with initial input without linear solver applied
             model[0] = im_sim.image(**kwargs_params_copy)
             # retrieve amplitude parameters directly from kwargs_list
-<<<<<<< HEAD
-
-            param[0] = im_sim.linear_param_from_kwargs(kwargs_params['kwargs_source'], kwargs_params['kwargs_lens_light'],
-                                                       kwargs_params['kwargs_ps'])
-=======
+
             param[0] = im_sim.linear_param_from_kwargs(
                 kwargs_params["kwargs_source"],
                 kwargs_params["kwargs_lens_light"],
                 kwargs_params["kwargs_ps"],
             )
->>>>>>> 536052cd
+
         else:
             # overwrite the keyword list with the linear solved 'amp' values
             for key in kwargs_params_copy.keys():
