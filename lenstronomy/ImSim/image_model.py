__author__ = "sibirrer"

from lenstronomy.ImSim.Numerics.numerics_subframe import NumericsSubFrame
from lenstronomy.ImSim.image2source_mapping import Image2SourceMapping
from lenstronomy.LensModel.lens_model import LensModel
from lenstronomy.LightModel.light_model import LightModel
from lenstronomy.PointSource.point_source import PointSource
from lenstronomy.ImSim.differential_extinction import DifferentialExtinction
from lenstronomy.Util import util

import numpy as np

__all__ = ["ImageModel"]


class ImageModel(object):
    """This class uses functions of lens_model and source_model to make a lensed
    image."""

    def __init__(
        self,
        data_class,
        psf_class,
        lens_model_class=None,
        source_model_class=None,
        lens_light_model_class=None,
        point_source_class=None,
        extinction_class=None,
        kwargs_numerics=None,
        kwargs_pixelbased=None,
    ):
        """
        :param data_class: instance of ImageData() or PixelGrid() class
        :param psf_class: instance of PSF() class
        :param lens_model_class: instance of LensModel() class
        :param source_model_class: instance of LightModel() class describing the source parameters
        :param lens_light_model_class: instance of LightModel() class describing the lens light parameters
        :param point_source_class: instance of PointSource() class describing the point sources
        :param kwargs_numerics: keyword arguments with various numeric description (see ImageNumerics class for options)
        :param kwargs_pixelbased: keyword arguments with various settings related to the pixel-based solver
         (see SLITronomy documentation)
        """

        self.type = "single-band"
        self.num_bands = 1
        self.PSF = psf_class
        self.Data = data_class
        if hasattr(self.Data, "flux_scaling"):
            self._flux_scaling = self.Data.flux_scaling
        else:
            self._flux_scaling = 1
        self.PSF.set_pixel_size(self.Data.pixel_width)
        if kwargs_numerics is None:
            kwargs_numerics = {}
        self.ImageNumerics = NumericsSubFrame(
            pixel_grid=self.Data, psf=self.PSF, **kwargs_numerics
        )
        if lens_model_class is None:
            lens_model_class = LensModel(lens_model_list=[])
        self.LensModel = lens_model_class
        if point_source_class is None:
            point_source_class = PointSource(point_source_type_list=[])
        self.PointSource = point_source_class
        if self.PointSource._lensModel is None:
            self.PointSource.update_lens_model(lens_model_class=lens_model_class)
        x_center, y_center = self.Data.center
        self.PointSource.update_search_window(
            search_window=np.max(self.Data.width),
            x_center=x_center,
            y_center=y_center,
            min_distance=self.Data.pixel_width,
            only_from_unspecified=True,
        )
        self._psf_error_map = self.PSF.psf_error_map_bool

        if source_model_class is None:
            source_model_class = LightModel(light_model_list=[])
        self.SourceModel = source_model_class
        if lens_light_model_class is None:
            lens_light_model_class = LightModel(light_model_list=[])
        self.LensLightModel = lens_light_model_class
        self._kwargs_numerics = kwargs_numerics
        if extinction_class is None:
            extinction_class = DifferentialExtinction(optical_depth_model=[])
        self._extinction = extinction_class
        if kwargs_pixelbased is None:
            kwargs_pixelbased = {}
        else:
            kwargs_pixelbased = kwargs_pixelbased.copy()
        self._pixelbased_bool = self._detect_pixelbased_models()
        if self._pixelbased_bool is True:
            from slitronomy.Util.class_util import (
                create_solver_class,
            )  # requirement on SLITronomy is exclusively here

            self.SourceNumerics = self._setup_pixelbased_source_numerics(
                kwargs_numerics, kwargs_pixelbased
            )
            self.PixelSolver = create_solver_class(
                self.Data,
                self.PSF,
                self.ImageNumerics,
                self.SourceNumerics,
                self.LensModel,
                self.SourceModel,
                self.LensLightModel,
                self.PointSource,
                self._extinction,
                kwargs_pixelbased,
            )
            self.source_mapping = None  # handled with pixelated operator
        else:
            self.source_mapping = Image2SourceMapping(
                lensModel=lens_model_class, sourceModel=source_model_class
            )

        self._pb = data_class.primary_beam
        if self._pb is not None:
            self._pb_1d = util.image2array(self._pb)
        else:
            self._pb_1d = None

    def reset_point_source_cache(self, cache=True):
        """Deletes all the cache in the point source class and saves it from then on.

        :param cache: boolean, if True, saves the next occuring point source positions
            in the cache
        :return: None
        """
        self.PointSource.delete_lens_model_cache()
        self.PointSource.set_save_cache(cache)

    def update_psf(self, psf_class):
        """Update the instance of the class with a new instance of PSF() with a
        potentially different point spread function.

        :param psf_class:
        :return: no return. Class is updated.
        """
        self.PSF = psf_class
        self.PSF.set_pixel_size(self.Data.pixel_width)
        self.ImageNumerics = NumericsSubFrame(
            pixel_grid=self.Data, psf=self.PSF, **self._kwargs_numerics
        )

    def source_surface_brightness(
        self,
        kwargs_source,
        kwargs_lens=None,
        kwargs_extinction=None,
        kwargs_special=None,
        unconvolved=False,
        de_lensed=False,
        k=None,
        update_pixelbased_mapping=True,
    ):
        """Computes the source surface brightness distribution.

        :param kwargs_source: list of keyword arguments corresponding to the
            superposition of different source light profiles
        :param kwargs_lens: list of keyword arguments corresponding to the superposition
            of different lens profiles
        :param kwargs_extinction: list of keyword arguments of extinction model
        :param unconvolved: if True: returns the unconvolved light distribution (prefect
            seeing)
        :param de_lensed: if True: returns the un-lensed source surface brightness
            profile, otherwise the lensed.
        :param k: integer, if set, will only return the model of the specific index
        :return: 2d array of surface brightness pixels
        """
        return self._source_surface_brightness(
            kwargs_source,
            kwargs_lens,
            kwargs_extinction=kwargs_extinction,
            kwargs_special=kwargs_special,
            unconvolved=unconvolved,
            de_lensed=de_lensed,
            k=k,
            update_pixelbased_mapping=update_pixelbased_mapping,
        )

    def _source_surface_brightness(
        self,
        kwargs_source,
        kwargs_lens=None,
        kwargs_extinction=None,
        kwargs_special=None,
        unconvolved=False,
        de_lensed=False,
        k=None,
        update_pixelbased_mapping=True,
    ):
        """Computes the source surface brightness distribution.

        :param kwargs_source: list of keyword arguments corresponding to the
            superposition of different source light profiles
        :param kwargs_lens: list of keyword arguments corresponding to the superposition
            of different lens profiles
        :param kwargs_extinction: list of keyword arguments of extinction model
        :param unconvolved: if True: returns the unconvolved light distribution (prefect
            seeing)
        :param de_lensed: if True: returns the un-lensed source surface brightness
            profile, otherwise the lensed.
        :param k: integer, if set, will only return the model of the specific index
        :return: 2d array of surface brightness pixels
        """
        if len(self.SourceModel.profile_type_list) == 0:
            return np.zeros(self.Data.num_pixel_axes)
        if self._pixelbased_bool is True:
            return self._source_surface_brightness_pixelbased(
                kwargs_source,
                kwargs_lens=kwargs_lens,
                kwargs_extinction=kwargs_extinction,
                kwargs_special=kwargs_special,
                unconvolved=unconvolved,
                de_lensed=de_lensed,
                k=k,
                update_mapping=update_pixelbased_mapping,
            )
        else:
            return self._source_surface_brightness_analytical(
                kwargs_source,
                kwargs_lens=kwargs_lens,
                kwargs_extinction=kwargs_extinction,
                kwargs_special=kwargs_special,
                unconvolved=unconvolved,
                de_lensed=de_lensed,
                k=k,
            )

    def _source_surface_brightness_analytical(
        self,
        kwargs_source,
        kwargs_lens=None,
        kwargs_extinction=None,
        kwargs_special=None,
        unconvolved=False,
        de_lensed=False,
        k=None,
    ):
        """Computes the source surface brightness distribution.

        :param kwargs_source: list of keyword arguments corresponding to the
            superposition of different source light profiles
        :param kwargs_lens: list of keyword arguments corresponding to the superposition
            of different lens profiles
        :param kwargs_extinction: list of keyword arguments of extinction model
        :param unconvolved: if True: returns the unconvolved light distribution (prefect
            seeing)
        :param de_lensed: if True: returns the un-lensed source surface brightness
            profile, otherwise the lensed.
        :param k: integer, if set, will only return the model of the specific index
        :return: 2d array of surface brightness pixels
        """
        source_light = self._source_surface_brightness_analytical_numerics(kwargs_source, kwargs_lens,
                                                                           kwargs_extinction,
                                                                           kwargs_special=kwargs_special,
                                                                           de_lensed=de_lensed, k=k)
            
        source_light_final = self.ImageNumerics.re_size_convolve(source_light, unconvolved=unconvolved)
        return source_light_final

    def _source_surface_brightness_analytical_numerics(self, kwargs_source, kwargs_lens=None, kwargs_extinction=None,
                                                       kwargs_special=None, de_lensed=False, k=None):
        """

        computes the source surface brightness distribution

        :param kwargs_source: list of keyword arguments corresponding to the superposition of different source light profiles
        :param kwargs_lens: list of keyword arguments corresponding to the superposition of different lens profiles
        :param kwargs_extinction: list of keyword arguments of extinction model
        :param de_lensed: if True: returns the un-lensed source surface brightness profile, otherwise the lensed.
        :param k: integer, if set, will only return the model of the specific index
        :return: 2d array of surface brightness pixels
        """
        ra_grid, dec_grid = self.ImageNumerics.coordinates_evaluate
        if de_lensed is True:
            source_light = self.SourceModel.surface_brightness(
                ra_grid, dec_grid, kwargs_source, k=k
            )
        else:
<<<<<<< HEAD
            source_light = self.source_mapping.image_flux_joint(ra_grid, dec_grid, kwargs_lens, kwargs_source, k=k)
            source_light *= self._extinction.extinction(ra_grid, dec_grid, kwargs_extinction=kwargs_extinction,
                                                        kwargs_special=kwargs_special)
=======
            source_light = self.source_mapping.image_flux_joint(
                ra_grid, dec_grid, kwargs_lens, kwargs_source, k=k
            )
            source_light *= self._extinction.extinction(
                ra_grid,
                dec_grid,
                kwargs_extinction=kwargs_extinction,
                kwargs_special=kwargs_special,
            )
>>>>>>> 079f91d2

        # multiply with primary beam before convolution
        if self._pb is not None:
            source_light *= self._pb_1d
<<<<<<< HEAD
        return source_light

    def _source_surface_brightness_pixelbased(self, kwargs_source, kwargs_lens=None, kwargs_extinction=None, kwargs_special=None,
                                              unconvolved=False, de_lensed=False, k=None, update_mapping=True):
        """
        computes the source surface brightness distribution, using pixel-based solver for light profiles (from SLITronomy)
=======
>>>>>>> 079f91d2

        source_light_final = self.ImageNumerics.re_size_convolve(
            source_light, unconvolved=unconvolved
        )
        return source_light_final * self._flux_scaling

    def _source_surface_brightness_pixelbased(
        self,
        kwargs_source,
        kwargs_lens=None,
        kwargs_extinction=None,
        kwargs_special=None,
        unconvolved=False,
        de_lensed=False,
        k=None,
        update_mapping=True,
    ):
        """Computes the source surface brightness distribution, using pixel-based solver
        for light profiles (from SLITronomy)

        :param kwargs_source: list of keyword arguments corresponding to the
            superposition of different source light profiles
        :param kwargs_lens: list of keyword arguments corresponding to the superposition
            of different lens profiles
        :param kwargs_extinction: list of keyword arguments of extinction model
        :param unconvolved: if True: returns the unconvolved light distribution (prefect
            seeing)
        :param de_lensed: if True: returns the un-lensed source surface brightness
            profile, otherwise the lensed.
        :param k: integer, if set, will only return the model of the specific index
        :param update_mapping: if False, prevent the pixelated lensing mapping to be
            updated (saves computation time if previously computed).
        :return: 2d array of surface brightness pixels
        """
        ra_grid, dec_grid = self.SourceNumerics.coordinates_evaluate
        source_light = self.SourceModel.surface_brightness(
            ra_grid, dec_grid, kwargs_source, k=k
        )
        if de_lensed is True:
            source_light = self.SourceNumerics.re_size_convolve(
                source_light, unconvolved=unconvolved
            )
        else:
            source_mapping = self.PixelSolver.lensingOperator
            source_light = source_mapping.source2image(
                source_light,
                kwargs_lens=kwargs_lens,
                kwargs_special=kwargs_special,
                update_mapping=update_mapping,
                original_source_grid=True,
            )
            source_light = self.ImageNumerics.re_size_convolve(
                source_light, unconvolved=unconvolved
            )
        # undo flux normalization performed by re_size_convolve (already handled in SLITronomy)
        source_light_final = source_light / self.Data.pixel_width**2
        return source_light_final * self._flux_scaling

    def lens_surface_brightness(self, kwargs_lens_light, unconvolved=False, k=None):
        """Computes the lens surface brightness distribution.

        :param kwargs_lens_light: list of keyword arguments corresponding to different
            lens light surface brightness profiles
        :param unconvolved: if True, returns unconvolved surface brightness (perfect
            seeing), otherwise convolved with PSF kernel
        :return: 2d array of surface brightness pixels
        """
        return self._lens_surface_brightness(
            kwargs_lens_light, unconvolved=unconvolved, k=k
        )

    def _lens_surface_brightness(self, kwargs_lens_light, unconvolved=False, k=None):
        """Computes the lens surface brightness distribution.

        :param kwargs_lens_light: list of keyword arguments corresponding to different
            lens light surface brightness profiles
        :param unconvolved: if True, returns unconvolved surface brightness (perfect
            seeing), otherwise convolved with PSF kernel
        :return: 2d array of surface brightness pixels
        """
        if self._pixelbased_bool is True:
            if unconvolved is True:
                raise ValueError(
                    "Lens light pixel-based modelling does not perform deconvolution"
                )
            return self._lens_surface_brightness_pixelbased(kwargs_lens_light, k=k)
        else:
            return self._lens_surface_brightness_analytical(
                kwargs_lens_light, unconvolved=unconvolved, k=k
            )

    def _lens_surface_brightness_analytical(
        self, kwargs_lens_light, unconvolved=False, k=None
    ):
        """Computes the lens surface brightness distribution.

        :param kwargs_lens_light: list of keyword arguments corresponding to different
            lens light surface brightness profiles
        :param unconvolved: if True, returns unconvolved surface brightness (perfect
            seeing), otherwise convolved with PSF kernel
        :return: 2d array of surface brightness pixels
        """
        ra_grid, dec_grid = self.ImageNumerics.coordinates_evaluate
        lens_light = self.LensLightModel.surface_brightness(
            ra_grid, dec_grid, kwargs_lens_light, k=k
        )

        # multiply with primary beam before convolution
        if self._pb is not None:
            lens_light *= self._pb_1d

        lens_light_final = self.ImageNumerics.re_size_convolve(
            lens_light, unconvolved=unconvolved
        )
        return lens_light_final * self._flux_scaling

    def _lens_surface_brightness_pixelbased(self, kwargs_lens_light, k=None):
        """

        computes the lens surface brightness distribution , using pixel-based solver for light profiles (from SLITronomy)
        Important: SLITronomy does not solve for deconvolved lens light, hence the returned map is convolved with the PSF.

        :param kwargs_lens_light: list of keyword arguments corresponding to different lens light surface brightness profiles
        :return: 2d array of surface brightness pixels
        """
        ra_grid, dec_grid = self.ImageNumerics.coordinates_evaluate
        lens_light = self.LensLightModel.surface_brightness(
            ra_grid, dec_grid, kwargs_lens_light, k=k
        )
        lens_light_final = util.array2image(lens_light)
        return lens_light_final * self._flux_scaling

    def point_source(
        self,
        kwargs_ps,
        kwargs_lens=None,
        kwargs_special=None,
        unconvolved=False,
        k=None,
    ):
        """Computes the point source positions and paints PSF convolutions on them.

        :param kwargs_ps:
        :param kwargs_lens:
        :param kwargs_special:
        :param unconvolved:
        :param k:
        :return:
        """
        return self._point_source(
            kwargs_ps=kwargs_ps,
            kwargs_lens=kwargs_lens,
            kwargs_special=kwargs_special,
            unconvolved=unconvolved,
            k=k,
        )

    def _point_source(
        self,
        kwargs_ps,
        kwargs_lens=None,
        kwargs_special=None,
        unconvolved=False,
        k=None,
    ):
        """Computes the point source positions and paints PSF convolutions on them.

        :param kwargs_ps:
        :param kwargs_lens:
        :param kwargs_special:
        :param unconvolved:
        :param k:
        :return:
        """
        point_source_image = np.zeros((self.Data.num_pixel_axes))
        if unconvolved or self.PointSource is None:
            return point_source_image
        ra_pos, dec_pos, amp = self.PointSource.point_source_list(
            kwargs_ps, kwargs_lens=kwargs_lens, k=k
        )
        # raise warnings when primary beam is attempted to be applied to point sources.
        if len(ra_pos) != 0 and self._pb is not None:
            raise Warning(
                "Antenna primary beam does not apply to point sources in ImageModel!"
            )
        ra_pos, dec_pos = self._displace_astrometry(
            ra_pos, dec_pos, kwargs_special=kwargs_special
        )
        point_source_image += self.ImageNumerics.point_source_rendering(
            ra_pos, dec_pos, amp
        )
        return point_source_image * self._flux_scaling

    def image(
        self,
        kwargs_lens=None,
        kwargs_source=None,
        kwargs_lens_light=None,
        kwargs_ps=None,
        kwargs_extinction=None,
        kwargs_special=None,
        unconvolved=False,
        source_add=True,
        lens_light_add=True,
        point_source_add=True,
    ):
        """Make an image with a realisation of linear parameter values "param".

        :param kwargs_lens: list of keyword arguments corresponding to the superposition
            of different lens profiles
        :param kwargs_source: list of keyword arguments corresponding to the
            superposition of different source light profiles
        :param kwargs_lens_light: list of keyword arguments corresponding to different
            lens light surface brightness profiles
        :param kwargs_ps: keyword arguments corresponding to "other" parameters, such as
            external shear and point source image positions
        :param unconvolved: if True: returns the unconvolved light distribution (prefect
            seeing)
        :param source_add: if True, compute source, otherwise without
        :param lens_light_add: if True, compute lens light, otherwise without
        :param point_source_add: if True, add point sources, otherwise without
        :return: 2d array of surface brightness pixels of the simulation
        """
        return self._image(
            kwargs_lens,
            kwargs_source,
            kwargs_lens_light,
            kwargs_ps,
            kwargs_extinction,
            kwargs_special,
            unconvolved,
            source_add,
            lens_light_add,
            point_source_add,
        )

    def _image(
        self,
        kwargs_lens=None,
        kwargs_source=None,
        kwargs_lens_light=None,
        kwargs_ps=None,
        kwargs_extinction=None,
        kwargs_special=None,
        unconvolved=False,
        source_add=True,
        lens_light_add=True,
        point_source_add=True,
    ):
        """Make an image with a realisation of linear parameter values "param".

        :param kwargs_lens: list of keyword arguments corresponding to the superposition
            of different lens profiles
        :param kwargs_source: list of keyword arguments corresponding to the
            superposition of different source light profiles
        :param kwargs_lens_light: list of keyword arguments corresponding to different
            lens light surface brightness profiles
        :param kwargs_ps: keyword arguments corresponding to "other" parameters, such as
            external shear and point source image positions
        :param unconvolved: if True: returns the unconvolved light distribution (prefect
            seeing)
        :param source_add: if True, compute source, otherwise without
        :param lens_light_add: if True, compute lens light, otherwise without
        :param point_source_add: if True, add point sources, otherwise without
        :return: 2d array of surface brightness pixels of the simulation
        """
        model = np.zeros(self.Data.num_pixel_axes)
        if source_add is True:
            model += self._source_surface_brightness(
                kwargs_source,
                kwargs_lens,
                kwargs_extinction=kwargs_extinction,
                kwargs_special=kwargs_special,
                unconvolved=unconvolved,
            )
        if lens_light_add is True:
            model += self._lens_surface_brightness(
                kwargs_lens_light, unconvolved=unconvolved
            )
        if point_source_add is True:
            model += self._point_source(
                kwargs_ps,
                kwargs_lens,
                kwargs_special=kwargs_special,
                unconvolved=unconvolved,
            )
        return model

    def extinction_map(self, kwargs_extinction=None, kwargs_special=None):
        """Differential extinction per pixel.

        :param kwargs_extinction: list of keyword arguments corresponding to the optical
            depth models tau, such that extinction is exp(-tau)
        :param kwargs_special: keyword arguments, additional parameter to the extinction
        :return: 2d array of size of the image
        """
        return self._extinction_map(kwargs_extinction, kwargs_special)

    def _extinction_map(self, kwargs_extinction=None, kwargs_special=None):
        """Differential extinction per pixel.

        :param kwargs_extinction: list of keyword arguments corresponding to the optical
            depth models tau, such that extinction is exp(-tau)
        :param kwargs_special: keyword arguments, additional parameter to the extinction
        :return: 2d array of size of the image
        """
        ra_grid, dec_grid = self.ImageNumerics.coordinates_evaluate
        extinction = self._extinction.extinction(
            ra_grid,
            dec_grid,
            kwargs_extinction=kwargs_extinction,
            kwargs_special=kwargs_special,
        )
        print(extinction, "test extinction")
        extinction_array = np.ones_like(ra_grid) * extinction
        extinction = (
            self.ImageNumerics.re_size_convolve(extinction_array, unconvolved=True)
            / self.ImageNumerics.grid_class.pixel_width**2
        )
        return extinction

    @staticmethod
    def _displace_astrometry(x_pos, y_pos, kwargs_special=None):
        """Displaces point sources by shifts specified in kwargs_special.

        :param x_pos: list of point source positions according to point source model
            list
        :param y_pos: list of point source positions according to point source model
            list
        :param kwargs_special: keyword arguments, can contain 'delta_x_image' and
            'delta_y_image' The list is defined in order of the image positions
        :return: shifted image positions in same format as input
        """
        if kwargs_special is not None:
            if "delta_x_image" in kwargs_special:
                delta_x, delta_y = (
                    kwargs_special["delta_x_image"],
                    kwargs_special["delta_y_image"],
                )
                delta_x_new = np.zeros(len(x_pos))
                delta_x_new[0 : len(delta_x)] = delta_x[:]
                delta_y_new = np.zeros(len(y_pos))
                delta_y_new[0 : len(delta_y)] = delta_y
                x_pos = x_pos + delta_x_new
                y_pos = y_pos + delta_y_new
        return x_pos, y_pos

    def _detect_pixelbased_models(self):
        """Returns True if light profiles specific to pixel-based modelling are present
        in source model list. Otherwise returns False.

        Currently, pixel-based light profiles are: 'SLIT_STARLETS',
        'SLIT_STARLETS_GEN2'.
        """
        source_model_list = self.SourceModel.profile_type_list
        if (
            "SLIT_STARLETS" in source_model_list
            or "SLIT_STARLETS_GEN2" in source_model_list
        ):
            if len(source_model_list) > 1:
                raise ValueError(
                    "'SLIT_STARLETS' or 'SLIT_STARLETS_GEN2' must be the only source model list for pixel-based modelling"
                )
            return True
        return False

    def _setup_pixelbased_source_numerics(self, kwargs_numerics, kwargs_pixelbased):
        """Check if model requirement are compatible with support pixel-based solver,
        and creates a new numerics class specifically for source plane.

        :param kwargs_numerics: keyword argument with various numeric description (see
            ImageNumerics class for options)
        :param kwargs_pixelbased: keyword argument with various settings related to the
            pixel-based solver (see SLITronomy documentation)
        """
        # check that the required convolution type is compatible with pixel-based modelling (in current implementation)
        psf_type = self.PSF.psf_type
        supersampling_convolution = kwargs_numerics.get(
            "supersampling_convolution", False
        )
        supersampling_factor = kwargs_numerics.get("supersampling_factor", 1)
        compute_mode = kwargs_numerics.get("compute_mode", "regular")
        if psf_type not in ["PIXEL", "NONE"]:
            raise ValueError(
                "Only convolution using a pixelated kernel is supported for pixel-based modelling"
            )
        if compute_mode != "regular":
            raise ValueError(
                "Only regular coordinate grid is supported for pixel-based modelling"
            )
        if supersampling_convolution is True and supersampling_factor > 1:
            raise ValueError(
                "Only non-supersampled convolution is supported for pixel-based modelling"
            )

        # set up the source numerics with a (possibily) different supersampling resolution
        supersampling_factor_source = kwargs_pixelbased.pop(
            "supersampling_factor_source", 1
        )
        kwargs_numerics_source = kwargs_numerics.copy()
        kwargs_numerics_source["supersampling_factor"] = supersampling_factor_source
        kwargs_numerics_source["compute_mode"] = "regular"
        source_numerics_class = NumericsSubFrame(
            pixel_grid=self.Data, psf=self.PSF, **kwargs_numerics_source
        )
        return source_numerics_class<|MERGE_RESOLUTION|>--- conflicted
+++ resolved
@@ -256,7 +256,7 @@
                                                                            kwargs_extinction,
                                                                            kwargs_special=kwargs_special,
                                                                            de_lensed=de_lensed, k=k)
-            
+
         source_light_final = self.ImageNumerics.re_size_convolve(source_light, unconvolved=unconvolved)
         return source_light_final
 
@@ -279,39 +279,14 @@
                 ra_grid, dec_grid, kwargs_source, k=k
             )
         else:
-<<<<<<< HEAD
             source_light = self.source_mapping.image_flux_joint(ra_grid, dec_grid, kwargs_lens, kwargs_source, k=k)
             source_light *= self._extinction.extinction(ra_grid, dec_grid, kwargs_extinction=kwargs_extinction,
                                                         kwargs_special=kwargs_special)
-=======
-            source_light = self.source_mapping.image_flux_joint(
-                ra_grid, dec_grid, kwargs_lens, kwargs_source, k=k
-            )
-            source_light *= self._extinction.extinction(
-                ra_grid,
-                dec_grid,
-                kwargs_extinction=kwargs_extinction,
-                kwargs_special=kwargs_special,
-            )
->>>>>>> 079f91d2
 
         # multiply with primary beam before convolution
         if self._pb is not None:
             source_light *= self._pb_1d
-<<<<<<< HEAD
-        return source_light
-
-    def _source_surface_brightness_pixelbased(self, kwargs_source, kwargs_lens=None, kwargs_extinction=None, kwargs_special=None,
-                                              unconvolved=False, de_lensed=False, k=None, update_mapping=True):
-        """
-        computes the source surface brightness distribution, using pixel-based solver for light profiles (from SLITronomy)
-=======
->>>>>>> 079f91d2
-
-        source_light_final = self.ImageNumerics.re_size_convolve(
-            source_light, unconvolved=unconvolved
-        )
-        return source_light_final * self._flux_scaling
+        return source_light  * self._flux_scaling
 
     def _source_surface_brightness_pixelbased(
         self,
