--- conflicted
+++ resolved
@@ -213,14 +213,9 @@
         :param kwargs_special: list of special keyword arguments
         :param unconvolved: if True: returns the unconvolved light distribution (prefect
             seeing)
-<<<<<<< HEAD
         :param apply_primary_beam: if True: returns the light distribution affected by the 
             interferometry primary beam. This only applies when the class instance has a primary beam
-            (for interferometric image fittings).
-=======
-        :param apply_primary_beam: if True: returns the light distribution affected by
-            the interferometry primary beam
->>>>>>> c70cb274
+            (for interferometric image fitting).
         :param de_lensed: if True: returns the un-lensed source surface brightness
             profile, otherwise the lensed.
         :param k: integer, if set, will only return the model of the specific index
@@ -272,14 +267,9 @@
         :param kwargs_special: list of special keyword arguments
         :param unconvolved: if True: returns the unconvolved light distribution (prefect
             seeing)
-<<<<<<< HEAD
         :param apply_primary_beam: if True: returns the light distribution affected by the 
             interferometry primary beam. This only applies when the class instance has a primary beam
-            (for interferometric image fittings).
-=======
-        :param apply_primary_beam: if True: returns the light distribution affected by
-            the interferometry primary beam
->>>>>>> c70cb274
+            (for interferometric image fitting).
         :param de_lensed: if True: returns the un-lensed source surface brightness
             profile, otherwise the lensed.
         :param k: integer, if set, will only return the model of the specific index
@@ -318,14 +308,9 @@
             of different lens profiles
         :param kwargs_extinction: list of keyword arguments of extinction model
         :param kwargs_special: list of special keyword arguments
-<<<<<<< HEAD
         :param apply_primary_beam: if True: returns the light distribution affected by the 
             interferometry primary beam. This only applies when the class instance has a primary beam
-            (for interferometric image fittings).
-=======
-        :param apply_primary_beam: if True: returns the light distribution affected by
-            the interferometry primary beam
->>>>>>> c70cb274
+            (for interferometric image fitting).
         :param de_lensed: if True: returns the un-lensed source surface brightness
             profile, otherwise the lensed.
         :param k: integer, if set, will only return the model of the specific index
@@ -411,7 +396,7 @@
         return source_light_final * self._flux_scaling
 
     def lens_surface_brightness(
-        self, kwargs_lens_light, unconvolved=False, apply_primary_beam=True, k=None
+            self, kwargs_lens_light, unconvolved=False, apply_primary_beam=True, k=None
     ):
         """Computes the lens surface brightness distribution.
 
@@ -419,14 +404,9 @@
             lens light surface brightness profiles
         :param unconvolved: if True, returns unconvolved surface brightness (perfect
             seeing), otherwise convolved with PSF kernel
-<<<<<<< HEAD
         :param apply_primary_beam: if True: returns the light distribution affected by the 
             interferometry primary beam. This only applies when the class instance has a primary beam
-            (for interferometric image fittings).
-=======
-        :param apply_primary_beam: if True: returns the light distribution affected by
-            the interferometry primary beam
->>>>>>> c70cb274
+            (for interferometric image fitting).
         :return: 2d array of surface brightness pixels
         """
         if self._pixelbased_bool is True:
@@ -437,10 +417,8 @@
             return self._lens_surface_brightness_pixelbased(kwargs_lens_light, k=k)
         else:
             return self._lens_surface_brightness_analytical(
-                kwargs_lens_light,
-                unconvolved=unconvolved,
-                apply_primary_beam=apply_primary_beam,
-                k=k,
+                kwargs_lens_light, unconvolved=unconvolved, 
+                apply_primary_beam=apply_primary_beam, k=k
             )
 
     def _lens_surface_brightness_analytical(
@@ -452,14 +430,9 @@
             lens light surface brightness profiles
         :param unconvolved: if True, returns unconvolved surface brightness (perfect
             seeing), otherwise convolved with PSF kernel
-<<<<<<< HEAD
         :param apply_primary_beam: if True: returns the light distribution affected by the 
             interferometry primary beam. This only applies when the class instance has a primary beam
-            (for interferometric image fittings).
-=======
-        :param apply_primary_beam: if True: returns the light distribution affected by
-            the interferometry primary beam
->>>>>>> c70cb274
+            (for interferometric image fitting).
         :return: 2d array of surface brightness pixels
         """
         ra_grid, dec_grid = self.ImageNumerics.coordinates_evaluate
@@ -556,14 +529,9 @@
         :param kwargs_special: list of special keyword arguments
         :param unconvolved: if True: returns the unconvolved light distribution (prefect
             seeing)
-<<<<<<< HEAD
         :param apply_primary_beam: if True: returns the light distribution affected by the 
             interferometry primary beam. This only applies when the class instance has a primary beam
-            (for interferometric image fittings).
-=======
-        :param apply_primary_beam: if True: returns the light distribution affected by
-            the interferometry primary beam
->>>>>>> c70cb274
+            (for interferometric image fitting).
         :param source_add: if True, compute source, otherwise without
         :param lens_light_add: if True, compute lens light, otherwise without
         :param point_source_add: if True, add point sources, otherwise without
@@ -582,9 +550,9 @@
             )
         if lens_light_add is True:
             model += ImageModel.lens_surface_brightness(
-                self,
-                kwargs_lens_light,
-                unconvolved=unconvolved,
+                self, 
+                kwargs_lens_light, 
+                unconvolved=unconvolved, 
                 apply_primary_beam=apply_primary_beam,
             )
         if point_source_add is True:
