__author__ = "sibirrer"

import lenstronomy.Util.param_util as param_util

import scipy.optimize
import numpy as np
import copy

__all__ = ["Solver4Point"]


class Solver4Point(object):
    """Class to make the constraints for the solver."""

    def __init__(self, lensModel, solver_type="PROFILE"):
        self._solver_type = solver_type  # supported:
<<<<<<< HEAD
        if not lensModel.lens_model_list[0] in [
            "SPEP",
            "SPEMD",
            "PEMD",
            "SIE",
            "NIE",
            "NFW_ELLIPSE",
            "NFW_ELLIPSE_CSE",
            "SHAPELETS_CART",
            "CNFW_ELLIPSE",
            "EPL",
            "EPL_BOXYDISKY",
        ]:
            raise ValueError(
                "first lens model must be supported by the solver: 'SPEP', 'SPEMD', 'PEMD',"
                " 'SIE', 'NIE', 'EPL', 'EPL_BOXYDISKY', 'NFW_ELLIPSE', 'NFW_ELLIPSE_CSE', "
                "'SHAPELETS_CART', 'CNFW_ELLIPSE'."
                "Your choice was %s" % lensModel.lens_model_list[0]
            )
        if solver_type not in ["PROFILE", "PROFILE_SHEAR"]:
            raise ValueError(
                "solver_type %s not supported! Choose from 'PROFILE', 'PROFILE_SHEAR'"
                % solver_type
            )
        if solver_type in ["PROFILE_SHEAR"]:
            if lensModel.lens_model_list[1] == "SHEAR":
                self._solver_type = "PROFILE_SHEAR"
            elif lensModel.lens_model_list[1] == "SHEAR_GAMMA_PSI":
                self._solver_type = "PROFILE_SHEAR_GAMMA_PSI"
=======
        if not lensModel.lens_model_list[0] in ['SPEP', 'SPEMD', 'PEMD', 'SIE', 'NIE', 'NFW_ELLIPSE',
                                                'SHAPELETS_CART', 'CNFW_ELLIPSE', 'EPL', 'EPL_MULTIPOLE_M3M4']:
            raise ValueError("first lens model must be supported by the solver: 'SPEP', 'SPEMD', 'PEMD',"
                             " 'SIE', 'NIE', 'EPL', 'NFW_ELLIPSE', 'SHAPELETS_CART', 'CNFW_ELLIPSE'. "
                             "Your choice was %s" % lensModel.lens_model_list[0])
        if solver_type not in ['PROFILE', 'PROFILE_SHEAR']:
            raise ValueError("solver_type %s not supported! Choose from 'PROFILE', 'PROFILE_SHEAR'"
                             % solver_type)
        if solver_type in ['PROFILE_SHEAR']:
            if lensModel.lens_model_list[1] == 'SHEAR':
                self._solver_type = 'PROFILE_SHEAR'
            elif lensModel.lens_model_list[1] == 'SHEAR_GAMMA_PSI':
                self._solver_type = 'PROFILE_SHEAR_GAMMA_PSI'
>>>>>>> 3e35d0d4
            else:
                raise ValueError(
                    "second lens model must be SHEAR_GAMMA_PSI or SHEAR to enable solver type %s!"
                    % solver_type
                )
        self.lensModel = lensModel
        self._lens_mode_list = lensModel.lens_model_list
        if lensModel.multi_plane is True or "FOREGROUND_SHEAR" in self._lens_mode_list:
            self._decoupling = False
        else:
            self._decoupling = True

    def constraint_lensmodel(self, x_pos, y_pos, kwargs_list, xtol=1.49012e-12):
        """

        :param x_pos: list of image positions (x-axis)
        :param y_pos: list of image position (y-axis)
        :param xtol: numerical tolerance level
        :param kwargs_list: list of lens model kwargs
        :return: updated lens model that satisfies the lens equation for the point sources, accuracy
        """
        kwargs = copy.deepcopy(kwargs_list)
        init = self._extract_array(kwargs)
        if self._decoupling:
            alpha_0_x, alpha_0_y = self.lensModel.alpha(x_pos, y_pos, kwargs)
            alpha_1_x, alpha_1_y = self.lensModel.alpha(x_pos, y_pos, kwargs, k=0)
            if self._solver_type in ["PROFILE_SHEAR", "PROFILE_SHEAR_GAMMA_PSI"]:
                alpha_shear_x, alpha_shear_y = self.lensModel.alpha(
                    x_pos, y_pos, kwargs, k=1
                )
                alpha_1_x += alpha_shear_x
                alpha_1_y += alpha_shear_y
            x_sub = alpha_1_x - alpha_0_x
            y_sub = alpha_1_y - alpha_0_y
        else:
            x_sub, y_sub = np.zeros(4), np.zeros(4)
        a = self._subtract_constraint(x_sub, y_sub)
        x = self.solve(x_pos, y_pos, init, kwargs, a, xtol)
        kwargs = self._update_kwargs(x, kwargs)
        y_end = self._F(x, x_pos, y_pos, kwargs, a)
        accuracy = np.sum(y_end**2)
        return kwargs, accuracy

    def solve(self, x_pos, y_pos, init, kwargs_list, a, xtol=1.49012e-10):
        x = scipy.optimize.fsolve(
            self._F, init, args=(x_pos, y_pos, kwargs_list, a), xtol=xtol
        )  # , factor=0.1)
        return x

    def _F(self, x, x_pos, y_pos, kwargs_list, a=np.zeros(6)):
        kwargs_list = self._update_kwargs(x, kwargs_list)
        if self._decoupling:
            alpha_x, alpha_y = self.lensModel.alpha(x_pos, y_pos, kwargs_list, k=0)
            if self._solver_type in ["PROFILE_SHEAR", "PROFILE_SHEAR_GAMMA_PSI"]:
                alpha_x_shear, alpha_y_shear = self.lensModel.alpha(
                    x_pos, y_pos, kwargs_list, k=1
                )
                alpha_x += alpha_x_shear
                alpha_y += alpha_y_shear
            beta_x = x_pos - alpha_x
            beta_y = y_pos - alpha_y
        else:
            beta_x, beta_y = self.lensModel.ray_shooting(x_pos, y_pos, kwargs_list)
        y = np.zeros(6)
        y[0] = beta_x[0] - beta_x[1]
        y[1] = beta_x[0] - beta_x[2]
        y[2] = beta_x[0] - beta_x[3]
        y[3] = beta_y[0] - beta_y[1]
        y[4] = beta_y[0] - beta_y[2]
        y[5] = beta_y[0] - beta_y[3]
        return y - a

    @staticmethod
    def _subtract_constraint(x_sub, y_sub):
        """

        :param x_sub:
        :param y_sub:
        :return:
        """
        a = np.zeros(6)

        a[0] = -x_sub[0] + x_sub[1]
        a[1] = -x_sub[0] + x_sub[2]
        a[2] = -x_sub[0] + x_sub[3]
        a[3] = -y_sub[0] + y_sub[1]
        a[4] = -y_sub[0] + y_sub[2]
        a[5] = -y_sub[0] + y_sub[3]
        return a

    def _update_kwargs(self, x, kwargs_list):
        """

        :param x: list of parameters corresponding to the free parameter of the first lens model in the list
        :param kwargs_list: list of lens model kwargs
        :return: updated kwargs_list
        """
        if self._solver_type == "PROFILE_SHEAR_GAMMA_PSI":
            phi_G = x[5]  # % (2 * np.pi)
            kwargs_list[1]["psi_ext"] = phi_G
        if self._solver_type == "PROFILE_SHEAR":
            phi_G = x[5] % np.pi
            phi_G_no_sense, gamma_ext = param_util.shear_cartesian2polar(
                kwargs_list[1]["gamma1"], kwargs_list[1]["gamma2"]
            )
            gamma1, gamma2 = param_util.shear_polar2cartesian(phi_G, gamma_ext)
            kwargs_list[1]["gamma1"] = gamma1
            kwargs_list[1]["gamma2"] = gamma2
        lens_model = self._lens_mode_list[0]
        if lens_model in [
            "SPEP",
            "SPEMD",
            "SIE",
            "NIE",
            "PEMD",
            "EPL",
            "EPL_BOXYDISKY",
        ]:
            [theta_E, e1, e2, center_x, center_y, _] = x
            kwargs_list[0]["theta_E"] = theta_E
            kwargs_list[0]["e1"] = e1
            kwargs_list[0]["e2"] = e2
            kwargs_list[0]["center_x"] = center_x
            kwargs_list[0]["center_y"] = center_y

        elif lens_model in ["NFW_ELLIPSE", "CNFW_ELLIPSE", "NFW_ELLIPSE_CSE"]:
            [alpha_Rs, e1, e2, center_x, center_y, _] = x
            kwargs_list[0]["alpha_Rs"] = alpha_Rs
            kwargs_list[0]["e1"] = e1
            kwargs_list[0]["e2"] = e2
            kwargs_list[0]["center_x"] = center_x
            kwargs_list[0]["center_y"] = center_y
        elif lens_model in ["SHAPELETS_CART"]:
            [c10, c01, c20, c11, c02, _] = x
            coeffs = list(kwargs_list[0]["coeffs"])
            coeffs[1:6] = [c10, c01, c20, c11, c02]
            kwargs_list[0]["coeffs"] = coeffs
        else:
            raise ValueError(
                "Lens model %s not supported for 4-point solver!" % lens_model
            )
        return kwargs_list

    def _extract_array(self, kwargs_list):
        """Inverse of _update_kwargs :param kwargs_list:

        :return:
        """
        if self._solver_type == "PROFILE_SHEAR_GAMMA_PSI":
            phi_ext = kwargs_list[1]["psi_ext"]  # % (np.pi)
            # e1 = kwargs_list[1]['e1']
            # e2 = kwargs_list[1]['e2']
            # phi_ext, gamma_ext = param_util.ellipticity2phi_gamma(e1, e2)
        elif self._solver_type == "PROFILE_SHEAR":
            gamma1 = kwargs_list[1]["gamma1"]
            gamma2 = kwargs_list[1]["gamma2"]
            phi_ext, gamma_ext = param_util.shear_cartesian2polar(gamma1, gamma2)
            # phi_G_no_sense, gamma_ext = param_util.ellipticity2phi_gamma(kwargs_list[1]['e1'], kwargs_list[1]['e2'])
            # e1, e2 = param_util.phi_gamma_ellipticity(phi_G, gamma_ext)
            # kwargs_list[1]['e1'] = e1
        else:
            phi_ext = 0
        lens_model = self._lens_mode_list[0]
        if lens_model in [
            "SPEP",
            "SPEMD",
            "SIE",
            "NIE",
            "PEMD",
            "EPL",
            "EPL_BOXYDISKY",
        ]:
            e1 = kwargs_list[0]["e1"]
            e2 = kwargs_list[0]["e2"]
            center_x = kwargs_list[0]["center_x"]
            center_y = kwargs_list[0]["center_y"]
            theta_E = kwargs_list[0]["theta_E"]
            x = [theta_E, e1, e2, center_x, center_y, phi_ext]

        elif lens_model in ["NFW_ELLIPSE", "CNFW_ELLIPSE", "NFW_ELLIPSE_CSE"]:
            e1 = kwargs_list[0]["e1"]
            e2 = kwargs_list[0]["e2"]
            center_x = kwargs_list[0]["center_x"]
            center_y = kwargs_list[0]["center_y"]
            alpha_Rs = kwargs_list[0]["alpha_Rs"]
            x = [alpha_Rs, e1, e2, center_x, center_y, phi_ext]
        elif lens_model in ["SHAPELETS_CART"]:
            coeffs = list(kwargs_list[0]["coeffs"])
            [c10, c01, c20, c11, c02] = coeffs[1:6]
            x = [c10, c01, c20, c11, c02, phi_ext]
        else:
            raise ValueError(
                "Lens model %s not supported for 4-point solver!" % lens_model
            )
        return x

    def add_fixed_lens(self, kwargs_fixed_lens_list, kwargs_lens_init):
        """

        :param kwargs_fixed_lens_list:
        :param kwargs_lens_init:
        :return:
        """

        lens_model = self.lensModel.lens_model_list[0]
        kwargs_fixed = kwargs_fixed_lens_list[0]
        kwargs_lens = kwargs_lens_init[0]
        if self._solver_type in ["PROFILE_SHEAR", "PROFILE_SHEAR_GAMMA_PSI"]:
            pass
            # kwargs_fixed_lens_list[1]['psi_ext'] = kwargs_lens_init[1]['psi_ext']
        if lens_model in [
            "SPEP",
            "SPEMD",
            "SIE",
            "NIE",
            "PEMD",
            "EPL",
            "EPL_BOXYDISKY",
        ]:
            kwargs_fixed["theta_E"] = kwargs_lens["theta_E"]
            kwargs_fixed["e1"] = kwargs_lens["e1"]
            kwargs_fixed["e2"] = kwargs_lens["e2"]
            kwargs_fixed["center_x"] = kwargs_lens["center_x"]
            kwargs_fixed["center_y"] = kwargs_lens["center_y"]
        elif lens_model in ["NFW_ELLIPSE", "CNFW_ELLIPSE", "NFW_ELLIPSE_CSE"]:
            kwargs_fixed["alpha_Rs"] = kwargs_lens["alpha_Rs"]
            kwargs_fixed["e1"] = kwargs_lens["e1"]
            kwargs_fixed["e2"] = kwargs_lens["e2"]
            kwargs_fixed["center_x"] = kwargs_lens["center_x"]
            kwargs_fixed["center_y"] = kwargs_lens["center_y"]
        elif lens_model in ["SHAPELETS_CART"]:
            pass
        else:
            raise ValueError(
                "%s is not a valid option. Choose from 'PROFILE', 'PROFILE_SHEAR', 'SHAPELETS'"
                % self._solver_type
            )
        return kwargs_fixed_lens_list<|MERGE_RESOLUTION|>--- conflicted
+++ resolved
@@ -14,7 +14,6 @@
 
     def __init__(self, lensModel, solver_type="PROFILE"):
         self._solver_type = solver_type  # supported:
-<<<<<<< HEAD
         if not lensModel.lens_model_list[0] in [
             "SPEP",
             "SPEMD",
@@ -27,6 +26,7 @@
             "CNFW_ELLIPSE",
             "EPL",
             "EPL_BOXYDISKY",
+            "EPL_MULTIPOLE_M3M4"
         ]:
             raise ValueError(
                 "first lens model must be supported by the solver: 'SPEP', 'SPEMD', 'PEMD',"
@@ -44,21 +44,6 @@
                 self._solver_type = "PROFILE_SHEAR"
             elif lensModel.lens_model_list[1] == "SHEAR_GAMMA_PSI":
                 self._solver_type = "PROFILE_SHEAR_GAMMA_PSI"
-=======
-        if not lensModel.lens_model_list[0] in ['SPEP', 'SPEMD', 'PEMD', 'SIE', 'NIE', 'NFW_ELLIPSE',
-                                                'SHAPELETS_CART', 'CNFW_ELLIPSE', 'EPL', 'EPL_MULTIPOLE_M3M4']:
-            raise ValueError("first lens model must be supported by the solver: 'SPEP', 'SPEMD', 'PEMD',"
-                             " 'SIE', 'NIE', 'EPL', 'NFW_ELLIPSE', 'SHAPELETS_CART', 'CNFW_ELLIPSE'. "
-                             "Your choice was %s" % lensModel.lens_model_list[0])
-        if solver_type not in ['PROFILE', 'PROFILE_SHEAR']:
-            raise ValueError("solver_type %s not supported! Choose from 'PROFILE', 'PROFILE_SHEAR'"
-                             % solver_type)
-        if solver_type in ['PROFILE_SHEAR']:
-            if lensModel.lens_model_list[1] == 'SHEAR':
-                self._solver_type = 'PROFILE_SHEAR'
-            elif lensModel.lens_model_list[1] == 'SHEAR_GAMMA_PSI':
-                self._solver_type = 'PROFILE_SHEAR_GAMMA_PSI'
->>>>>>> 3e35d0d4
             else:
                 raise ValueError(
                     "second lens model must be SHEAR_GAMMA_PSI or SHEAR to enable solver type %s!"
