__author__ = "sibirrer"

import lenstronomy.Util.param_util as param_util

import scipy.optimize
import numpy as np
import copy

__all__ = ["Solver4Point"]


class Solver4Point(object):
    """Class to make the constraints for the solver."""

    def __init__(self, lensModel, solver_type="PROFILE"):
        self._solver_type = solver_type  # supported:
<<<<<<< HEAD

=======
>>>>>>> af02328e
        if not lensModel.lens_model_list[0] in [
            "SPEP",
            "SPEMD",
            "PEMD",
            "SIE",
            "NIE",
            "NFW_ELLIPSE",
            "NFW_ELLIPSE_CSE",
            "SHAPELETS_CART",
            "CNFW_ELLIPSE",
            "EPL",
            "EPL_BOXYDISKY",
<<<<<<< HEAD
            "'EPL_MULTIPOLE_M3M4'",
=======
            "EPL_MULTIPOLE_M3M4"
>>>>>>> af02328e
        ]:
            raise ValueError(
                "first lens model must be supported by the solver: 'SPEP', 'SPEMD', 'PEMD',"
                " 'SIE', 'NIE', 'EPL', 'EPL_BOXYDISKY', 'NFW_ELLIPSE', 'NFW_ELLIPSE_CSE', "
                "'SHAPELETS_CART', 'CNFW_ELLIPSE'."
                "Your choice was %s" % lensModel.lens_model_list[0]
            )
        if solver_type not in ["PROFILE", "PROFILE_SHEAR"]:
            raise ValueError(
                "solver_type %s not supported! Choose from 'PROFILE', 'PROFILE_SHEAR'"
                % solver_type
            )
        if solver_type in ["PROFILE_SHEAR"]:
            if lensModel.lens_model_list[1] == "SHEAR":
                self._solver_type = "PROFILE_SHEAR"
            elif lensModel.lens_model_list[1] == "SHEAR_GAMMA_PSI":
                self._solver_type = "PROFILE_SHEAR_GAMMA_PSI"
            else:
                raise ValueError(
                    "second lens model must be SHEAR_GAMMA_PSI or SHEAR to enable solver type %s!"
                    % solver_type
                )
        self.lensModel = lensModel
        self._lens_mode_list = lensModel.lens_model_list
        if lensModel.multi_plane is True or "FOREGROUND_SHEAR" in self._lens_mode_list:
            self._decoupling = False
        else:
            self._decoupling = True

    def constraint_lensmodel(self, x_pos, y_pos, kwargs_list, xtol=1.49012e-12):
        """

        :param x_pos: list of image positions (x-axis)
        :param y_pos: list of image position (y-axis)
        :param xtol: numerical tolerance level
        :param kwargs_list: list of lens model kwargs
        :return: updated lens model that satisfies the lens equation for the point sources, accuracy
        """
        kwargs = copy.deepcopy(kwargs_list)
        init = self._extract_array(kwargs)
        if self._decoupling:
            alpha_0_x, alpha_0_y = self.lensModel.alpha(x_pos, y_pos, kwargs)
            alpha_1_x, alpha_1_y = self.lensModel.alpha(x_pos, y_pos, kwargs, k=0)
            if self._solver_type in ["PROFILE_SHEAR", "PROFILE_SHEAR_GAMMA_PSI"]:
                alpha_shear_x, alpha_shear_y = self.lensModel.alpha(
                    x_pos, y_pos, kwargs, k=1
                )
                alpha_1_x += alpha_shear_x
                alpha_1_y += alpha_shear_y
            x_sub = alpha_1_x - alpha_0_x
            y_sub = alpha_1_y - alpha_0_y
        else:
            x_sub, y_sub = np.zeros(4), np.zeros(4)
        a = self._subtract_constraint(x_sub, y_sub)
        x = self.solve(x_pos, y_pos, init, kwargs, a, xtol)
        kwargs = self._update_kwargs(x, kwargs)
        y_end = self._F(x, x_pos, y_pos, kwargs, a)
        accuracy = np.sum(y_end**2)
        return kwargs, accuracy

    def solve(self, x_pos, y_pos, init, kwargs_list, a, xtol=1.49012e-10):
        x = scipy.optimize.fsolve(
            self._F, init, args=(x_pos, y_pos, kwargs_list, a), xtol=xtol
        )  # , factor=0.1)
        return x

    def _F(self, x, x_pos, y_pos, kwargs_list, a=np.zeros(6)):
        kwargs_list = self._update_kwargs(x, kwargs_list)
        if self._decoupling:
            alpha_x, alpha_y = self.lensModel.alpha(x_pos, y_pos, kwargs_list, k=0)
            if self._solver_type in ["PROFILE_SHEAR", "PROFILE_SHEAR_GAMMA_PSI"]:
                alpha_x_shear, alpha_y_shear = self.lensModel.alpha(
                    x_pos, y_pos, kwargs_list, k=1
                )
                alpha_x += alpha_x_shear
                alpha_y += alpha_y_shear
            beta_x = x_pos - alpha_x
            beta_y = y_pos - alpha_y
        else:
            beta_x, beta_y = self.lensModel.ray_shooting(x_pos, y_pos, kwargs_list)
        y = np.zeros(6)
        y[0] = beta_x[0] - beta_x[1]
        y[1] = beta_x[0] - beta_x[2]
        y[2] = beta_x[0] - beta_x[3]
        y[3] = beta_y[0] - beta_y[1]
        y[4] = beta_y[0] - beta_y[2]
        y[5] = beta_y[0] - beta_y[3]
        return y - a

    @staticmethod
    def _subtract_constraint(x_sub, y_sub):
        """

        :param x_sub:
        :param y_sub:
        :return:
        """
        a = np.zeros(6)

        a[0] = -x_sub[0] + x_sub[1]
        a[1] = -x_sub[0] + x_sub[2]
        a[2] = -x_sub[0] + x_sub[3]
        a[3] = -y_sub[0] + y_sub[1]
        a[4] = -y_sub[0] + y_sub[2]
        a[5] = -y_sub[0] + y_sub[3]
        return a

    def _update_kwargs(self, x, kwargs_list):
        """

        :param x: list of parameters corresponding to the free parameter of the first lens model in the list
        :param kwargs_list: list of lens model kwargs
        :return: updated kwargs_list
        """
        if self._solver_type == "PROFILE_SHEAR_GAMMA_PSI":
            phi_G = x[5]  # % (2 * np.pi)
            kwargs_list[1]["psi_ext"] = phi_G
        if self._solver_type == "PROFILE_SHEAR":
            phi_G = x[5] % np.pi
            phi_G_no_sense, gamma_ext = param_util.shear_cartesian2polar(
                kwargs_list[1]["gamma1"], kwargs_list[1]["gamma2"]
            )
            gamma1, gamma2 = param_util.shear_polar2cartesian(phi_G, gamma_ext)
            kwargs_list[1]["gamma1"] = gamma1
            kwargs_list[1]["gamma2"] = gamma2
        lens_model = self._lens_mode_list[0]
        if lens_model in [
            "SPEP",
            "SPEMD",
            "SIE",
            "NIE",
            "PEMD",
            "EPL",
            "EPL_BOXYDISKY",
        ]:
            [theta_E, e1, e2, center_x, center_y, _] = x
            kwargs_list[0]["theta_E"] = theta_E
            kwargs_list[0]["e1"] = e1
            kwargs_list[0]["e2"] = e2
            kwargs_list[0]["center_x"] = center_x
            kwargs_list[0]["center_y"] = center_y

        elif lens_model in ["NFW_ELLIPSE", "CNFW_ELLIPSE", "NFW_ELLIPSE_CSE"]:
            [alpha_Rs, e1, e2, center_x, center_y, _] = x
            kwargs_list[0]["alpha_Rs"] = alpha_Rs
            kwargs_list[0]["e1"] = e1
            kwargs_list[0]["e2"] = e2
            kwargs_list[0]["center_x"] = center_x
            kwargs_list[0]["center_y"] = center_y
        elif lens_model in ["SHAPELETS_CART"]:
            [c10, c01, c20, c11, c02, _] = x
            coeffs = list(kwargs_list[0]["coeffs"])
            coeffs[1:6] = [c10, c01, c20, c11, c02]
            kwargs_list[0]["coeffs"] = coeffs
        else:
            raise ValueError(
                "Lens model %s not supported for 4-point solver!" % lens_model
            )
        return kwargs_list

    def _extract_array(self, kwargs_list):
        """Inverse of _update_kwargs :param kwargs_list:

        :return:
        """
        if self._solver_type == "PROFILE_SHEAR_GAMMA_PSI":
            phi_ext = kwargs_list[1]["psi_ext"]  # % (np.pi)
            # e1 = kwargs_list[1]['e1']
            # e2 = kwargs_list[1]['e2']
            # phi_ext, gamma_ext = param_util.ellipticity2phi_gamma(e1, e2)
        elif self._solver_type == "PROFILE_SHEAR":
            gamma1 = kwargs_list[1]["gamma1"]
            gamma2 = kwargs_list[1]["gamma2"]
            phi_ext, gamma_ext = param_util.shear_cartesian2polar(gamma1, gamma2)
            # phi_G_no_sense, gamma_ext = param_util.ellipticity2phi_gamma(kwargs_list[1]['e1'], kwargs_list[1]['e2'])
            # e1, e2 = param_util.phi_gamma_ellipticity(phi_G, gamma_ext)
            # kwargs_list[1]['e1'] = e1
        else:
            phi_ext = 0
        lens_model = self._lens_mode_list[0]
        if lens_model in [
            "SPEP",
            "SPEMD",
            "SIE",
            "NIE",
            "PEMD",
            "EPL",
            "EPL_BOXYDISKY",
        ]:
            e1 = kwargs_list[0]["e1"]
            e2 = kwargs_list[0]["e2"]
            center_x = kwargs_list[0]["center_x"]
            center_y = kwargs_list[0]["center_y"]
            theta_E = kwargs_list[0]["theta_E"]
            x = [theta_E, e1, e2, center_x, center_y, phi_ext]

        elif lens_model in ["NFW_ELLIPSE", "CNFW_ELLIPSE", "NFW_ELLIPSE_CSE"]:
            e1 = kwargs_list[0]["e1"]
            e2 = kwargs_list[0]["e2"]
            center_x = kwargs_list[0]["center_x"]
            center_y = kwargs_list[0]["center_y"]
            alpha_Rs = kwargs_list[0]["alpha_Rs"]
            x = [alpha_Rs, e1, e2, center_x, center_y, phi_ext]
        elif lens_model in ["SHAPELETS_CART"]:
            coeffs = list(kwargs_list[0]["coeffs"])
            [c10, c01, c20, c11, c02] = coeffs[1:6]
            x = [c10, c01, c20, c11, c02, phi_ext]
        else:
            raise ValueError(
                "Lens model %s not supported for 4-point solver!" % lens_model
            )
        return x

    def add_fixed_lens(self, kwargs_fixed_lens_list, kwargs_lens_init):
        """

        :param kwargs_fixed_lens_list:
        :param kwargs_lens_init:
        :return:
        """

        lens_model = self.lensModel.lens_model_list[0]
        kwargs_fixed = kwargs_fixed_lens_list[0]
        kwargs_lens = kwargs_lens_init[0]
        if self._solver_type in ["PROFILE_SHEAR", "PROFILE_SHEAR_GAMMA_PSI"]:
            pass
            # kwargs_fixed_lens_list[1]['psi_ext'] = kwargs_lens_init[1]['psi_ext']
        if lens_model in [
            "SPEP",
            "SPEMD",
            "SIE",
            "NIE",
            "PEMD",
            "EPL",
            "EPL_BOXYDISKY",
        ]:
            kwargs_fixed["theta_E"] = kwargs_lens["theta_E"]
            kwargs_fixed["e1"] = kwargs_lens["e1"]
            kwargs_fixed["e2"] = kwargs_lens["e2"]
            kwargs_fixed["center_x"] = kwargs_lens["center_x"]
            kwargs_fixed["center_y"] = kwargs_lens["center_y"]
        elif lens_model in ["NFW_ELLIPSE", "CNFW_ELLIPSE", "NFW_ELLIPSE_CSE"]:
            kwargs_fixed["alpha_Rs"] = kwargs_lens["alpha_Rs"]
            kwargs_fixed["e1"] = kwargs_lens["e1"]
            kwargs_fixed["e2"] = kwargs_lens["e2"]
            kwargs_fixed["center_x"] = kwargs_lens["center_x"]
            kwargs_fixed["center_y"] = kwargs_lens["center_y"]
        elif lens_model in ["SHAPELETS_CART"]:
            pass
        else:
            raise ValueError(
                "%s is not a valid option. Choose from 'PROFILE', 'PROFILE_SHEAR', 'SHAPELETS'"
                % self._solver_type
            )
        return kwargs_fixed_lens_list<|MERGE_RESOLUTION|>--- conflicted
+++ resolved
@@ -14,10 +14,6 @@
 
     def __init__(self, lensModel, solver_type="PROFILE"):
         self._solver_type = solver_type  # supported:
-<<<<<<< HEAD
-
-=======
->>>>>>> af02328e
         if not lensModel.lens_model_list[0] in [
             "SPEP",
             "SPEMD",
@@ -30,15 +26,11 @@
             "CNFW_ELLIPSE",
             "EPL",
             "EPL_BOXYDISKY",
-<<<<<<< HEAD
-            "'EPL_MULTIPOLE_M3M4'",
-=======
             "EPL_MULTIPOLE_M3M4"
->>>>>>> af02328e
         ]:
             raise ValueError(
                 "first lens model must be supported by the solver: 'SPEP', 'SPEMD', 'PEMD',"
-                " 'SIE', 'NIE', 'EPL', 'EPL_BOXYDISKY', 'NFW_ELLIPSE', 'NFW_ELLIPSE_CSE', "
+                " 'SIE', 'NIE', 'EPL', 'EPL_BOXYDISKY', 'EPL_MULTIPOLE_M3M4', 'NFW_ELLIPSE', 'NFW_ELLIPSE_CSE', "
                 "'SHAPELETS_CART', 'CNFW_ELLIPSE'."
                 "Your choice was %s" % lensModel.lens_model_list[0]
             )
