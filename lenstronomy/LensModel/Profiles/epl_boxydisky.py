--- conflicted
+++ resolved
@@ -53,33 +53,25 @@
         self._m = int(4)
         super(EPL_BOXYDISKY, self).__init__()
 
-    def param_split(self, theta_E, gamma, e1, e2, a_m, center_x=0, center_y=0):
+    def _param_split(self, theta_E, gamma, e1, e2, a_m, center_x=0, center_y=0):
+        """
+        This function splits the keyword arguments for the epl and multipole profiles
+        :param theta_E: Einstein radius
+        :param gamma: log-slope of EPL mass profile
+        :param e1: ellipticity of EPL profile (along 1st axis)
+        :param e2: ellipticity of EPL profile (along 2nd axis)
+        :param a_m: amplitude of the multipole mass profile
+        :param center_x: center of the profile
+        :param center_y: center of the profile
+        :return: the keyword arguments for the joint profile
+        """
         # this function converts a given parameter set of EPL_BOXYDISKY into two parameter sets; one for EPL and the
         # other for Multipole with m=4.
-<<<<<<< HEAD
+
         phi, q = param_util.ellipticity2phi_q(e1, e2)
         rescale_am = theta_E / np.sqrt(q)
         kwargs_epl = {'theta_E': theta_E, 'gamma': gamma, 'e1': e1, 'e2': e2, 'center_x': center_x, 'center_y': center_y}
         kwargs_multipole = {'m': self._m, 'a_m': a_m * rescale_am, 'phi_m': phi, 'center_x': center_x, 'center_y': center_y}
-=======
-        phi, _ = param_util.ellipticity2phi_q(e1, e2)
-        kwargs_epl = {
-            "theta_E": theta_E,
-            "gamma": gamma,
-            "e1": e1,
-            "e2": e2,
-            "center_x": center_x,
-            "center_y": center_y,
-        }
-        kwargs_multipole = {
-            "m": self._m,
-            "a_m": a_m,
-            "phi_m": phi,
-            "center_x": center_x,
-            "center_y": center_y,
-        }
->>>>>>> 67949f01
-
         return kwargs_epl, kwargs_multipole
 
     def function(self, x, y, theta_E, gamma, e1, e2, a_m, center_x=0, center_y=0):
@@ -96,7 +88,7 @@
         :param center_y: profile center
         :return: lensing potential
         """
-        kwargs_epl, kwargs_multipole = self.param_split(
+        kwargs_epl, kwargs_multipole = self._param_split(
             theta_E, gamma, e1, e2, a_m, center_x=center_x, center_y=center_y
         )
         f_epl = self._epl.function(x, y, **kwargs_epl)
@@ -117,7 +109,7 @@
         :param center_y: profile center
         :return: alpha_x, alpha_y
         """
-        kwargs_epl, kwargs_multipole = self.param_split(
+        kwargs_epl, kwargs_multipole = self._param_split(
             theta_E, gamma, e1, e2, a_m, center_x=center_x, center_y=center_y
         )
         f_x_epl, f_y_epl = self._epl.derivatives(x, y, **kwargs_epl)
@@ -142,7 +134,7 @@
         :param center_y: profile center
         :return: f_xx, f_xy, f_yx, f_yy
         """
-        kwargs_epl, kwargs_multipole = self.param_split(
+        kwargs_epl, kwargs_multipole = self._param_split(
             theta_E, gamma, e1, e2, a_m, center_x=center_x, center_y=center_y
         )
         f_xx_epl, f_xy_epl, f_yx_epl, f_yy_epl = self._epl.hessian(x, y, **kwargs_epl)
