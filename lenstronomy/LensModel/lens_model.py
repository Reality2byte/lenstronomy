--- conflicted
+++ resolved
@@ -97,7 +97,6 @@
             raise ValueError(
                 "You can only have one model for line-of-sight corrections."
             )
-<<<<<<< HEAD
             
         # Are there line-of-sight corrections up to flexion?
         permitted_losf_models = ["LOSF", "LOSF_MINIMAL"]
@@ -120,11 +119,8 @@
             raise ValueError(
                 "You can only have one model for line-of-sight flexion corrections."
             )
-
-=======
         if z_lens is not None and z_source is not None:
             self._lensCosmo = LensCosmo(z_lens, z_source, cosmo=cosmo)
->>>>>>> f731c7c9
         # Multi-plane or single-plane lensing?
         self.multi_plane = multi_plane
         self._decouple_multi_plane = decouple_multi_plane
@@ -193,7 +189,7 @@
                     kwargs_interp=kwargs_interp,
                     kwargs_synthesis=kwargs_synthesis,
                 )
-<<<<<<< HEAD
+                self.type = "SinglePlaneLOS"
             elif losf_effects is True:
                 self.lens_model = SinglePlaneLOSFlexion(
                     lens_model_list,
@@ -204,9 +200,7 @@
                     kwargs_interp=kwargs_interp,
                     kwargs_synthesis=kwargs_synthesis,
                 )  
-=======
-                self.type = "SinglePlaneLOS"
->>>>>>> f731c7c9
+                self.type = "SinglePlaneLOSFlexion"
             else:
                 self.lens_model = SinglePlane(
                     lens_model_list,
