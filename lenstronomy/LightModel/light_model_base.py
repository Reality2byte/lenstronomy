__author__ = 'sibirrer'

# this file contains a class which describes the surface brightness of the light models

import numpy as np
from lenstronomy.Util.util import convert_bool_list
from lenstronomy.Conf import config_loader
convention_conf = config_loader.conventions_conf()
sersic_major_axis_conf = convention_conf.get('sersic_major_axis', False)

__all__ = ['LightModelBase']


<<<<<<< HEAD
_MODELS_SUPPORTED = ['GAUSSIAN', 'GAUSSIAN_ELLIPSE', 'ELLIPSOID', 'MULTI_GAUSSIAN', 'MULTI_GAUSSIAN_ELLIPSE',
                     'SERSIC', 'SERSIC_ELLIPSE', 'CORE_SERSIC', 'SHAPELETS', 'SHAPELETS_POLAR', 'SHAPELETS_POLAR_EXP',
                     'HERNQUIST', 'HERNQUIST_ELLIPSE', 'PJAFFE', 'PJAFFE_ELLIPSE', 'UNIFORM', 'POWER_LAW', 'NIE',
                     'CHAMELEON', 'DOUBLE_CHAMELEON', 'TRIPLE_CHAMELEON', 'INTERPOL', 'SLIT_STARLETS',
                     'SLIT_STARLETS_GEN2', 'THINDISK', 'THINDISK_ELLIPSE','THINDISK_ECCENTRIC']
=======
_MODELS_SUPPORTED = [
    "GAUSSIAN",
    "GAUSSIAN_ELLIPSE",
    "ELLIPSOID",
    "MULTI_GAUSSIAN",
    "MULTI_GAUSSIAN_ELLIPSE",
    "SERSIC",
    "SERSIC_ELLIPSE",
    "SERSIC_ELLIPSE_Q_PHI",
    "CORE_SERSIC",
    "SHAPELETS",
    "SHAPELETS_POLAR",
    "SHAPELETS_POLAR_EXP",
    "SHAPELETS_ELLIPSE",
    "HERNQUIST",
    "HERNQUIST_ELLIPSE",
    "PJAFFE",
    "PJAFFE_ELLIPSE",
    "UNIFORM",
    "POWER_LAW",
    "NIE",
    "CHAMELEON",
    "DOUBLE_CHAMELEON",
    "TRIPLE_CHAMELEON",
    "INTERPOL",
    "SLIT_STARLETS",
    "SLIT_STARLETS_GEN2",
    "LINEAR",
    "LINEAR_ELLIPSE",
]
>>>>>>> 1220330e


class LightModelBase(object):
    """
    class to handle source and lens light models
    """
    def __init__(self, light_model_list, smoothing=0.001, sersic_major_axis=None):
        """

        :param light_model_list: list of light models
        :param smoothing: smoothing factor for certain models (deprecated)
        :param sersic_major_axis: boolean or None, if True, uses the semi-major axis as the definition of the Sersic
         half-light radius, if False, uses the product average of semi-major and semi-minor axis. If None, uses the
         convention in the lenstronomy yaml setting (which by default is =False)
        """
        self.profile_type_list = light_model_list
        self.func_list = []
        if sersic_major_axis is None:
            sersic_major_axis = sersic_major_axis_conf
        for profile_type in light_model_list:
            if profile_type == 'GAUSSIAN':
                from lenstronomy.LightModel.Profiles.gaussian import Gaussian
                self.func_list.append(Gaussian())
            elif profile_type == 'GAUSSIAN_ELLIPSE':
                from lenstronomy.LightModel.Profiles.gaussian import GaussianEllipse
                self.func_list.append(GaussianEllipse())
            elif profile_type == 'ELLIPSOID':
                from lenstronomy.LightModel.Profiles.ellipsoid import Ellipsoid
                self.func_list.append(Ellipsoid())
            elif profile_type == 'MULTI_GAUSSIAN':
                from lenstronomy.LightModel.Profiles.gaussian import MultiGaussian
                self.func_list.append(MultiGaussian())
            elif profile_type == 'MULTI_GAUSSIAN_ELLIPSE':
                from lenstronomy.LightModel.Profiles.gaussian import MultiGaussianEllipse
                self.func_list.append(MultiGaussianEllipse())
            elif profile_type == 'SERSIC':
                from lenstronomy.LightModel.Profiles.sersic import Sersic
                self.func_list.append(Sersic(smoothing=smoothing))
            elif profile_type == 'SERSIC_ELLIPSE':
                from lenstronomy.LightModel.Profiles.sersic import SersicElliptic
                self.func_list.append(SersicElliptic(smoothing=smoothing, sersic_major_axis=sersic_major_axis))
            elif profile_type == 'CORE_SERSIC':
                from lenstronomy.LightModel.Profiles.sersic import CoreSersic
                self.func_list.append(CoreSersic(smoothing=smoothing, sersic_major_axis=sersic_major_axis))
            elif profile_type == 'SHAPELETS':
                from lenstronomy.LightModel.Profiles.shapelets import ShapeletSet
                self.func_list.append(ShapeletSet())
            elif profile_type == 'SHAPELETS_POLAR':
                from lenstronomy.LightModel.Profiles.shapelets_polar import ShapeletSetPolar
                self.func_list.append(ShapeletSetPolar(exponential=False))
            elif profile_type == 'SHAPELETS_POLAR_EXP':
                from lenstronomy.LightModel.Profiles.shapelets_polar import ShapeletSetPolar
                self.func_list.append(ShapeletSetPolar(exponential=True))
            elif profile_type == 'HERNQUIST':
                from lenstronomy.LightModel.Profiles.hernquist import Hernquist
                self.func_list.append(Hernquist())
            elif profile_type == 'HERNQUIST_ELLIPSE':
                from lenstronomy.LightModel.Profiles.hernquist import HernquistEllipse
                self.func_list.append(HernquistEllipse())
            elif profile_type == 'PJAFFE':
                from lenstronomy.LightModel.Profiles.p_jaffe import PJaffe
                self.func_list.append(PJaffe())
            elif profile_type == 'PJAFFE_ELLIPSE':
                from lenstronomy.LightModel.Profiles.p_jaffe import PJaffeEllipse
                self.func_list.append(PJaffeEllipse())
            elif profile_type == 'UNIFORM':
                from lenstronomy.LightModel.Profiles.uniform import Uniform
                self.func_list.append(Uniform())
            elif profile_type == 'POWER_LAW':
                from lenstronomy.LightModel.Profiles.power_law import PowerLaw
                self.func_list.append(PowerLaw())
            elif profile_type == 'NIE':
                from lenstronomy.LightModel.Profiles.nie import NIE
                self.func_list.append(NIE())
            elif profile_type == 'CHAMELEON':
                from lenstronomy.LightModel.Profiles.chameleon import Chameleon
                self.func_list.append(Chameleon())
            elif profile_type == 'DOUBLE_CHAMELEON':
                from lenstronomy.LightModel.Profiles.chameleon import DoubleChameleon
                self.func_list.append(DoubleChameleon())
            elif profile_type == 'TRIPLE_CHAMELEON':
                from lenstronomy.LightModel.Profiles.chameleon import TripleChameleon
                self.func_list.append(TripleChameleon())
            elif profile_type == 'INTERPOL':
                from lenstronomy.LightModel.Profiles.interpolation import Interpol
                self.func_list.append(Interpol())
            elif profile_type == 'SLIT_STARLETS':
                from lenstronomy.LightModel.Profiles.starlets import SLIT_Starlets
                self.func_list.append(SLIT_Starlets(fast_inverse=True, second_gen=False))
            elif profile_type == 'SLIT_STARLETS_GEN2':
                from lenstronomy.LightModel.Profiles.starlets import SLIT_Starlets
                self.func_list.append(SLIT_Starlets(second_gen=True))
<<<<<<< HEAD
            elif profile_type == 'THINDISK':
                from lenstronomy.LightModel.Profiles.thin_disk import ThinDisk
                self.func_list.append(ThinDisk())
            elif profile_type == 'THINDISK_ELLIPSE':
                from lenstronomy.LightModel.Profiles.thin_disk import ThinDiskEllipse
                self.func_list.append(ThinDiskEllipse())
            elif profile_type == 'THINDISK_ECCENTRIC':
                from lenstronomy.LightModel.Profiles.thin_disk import ThinDiskEccentric
                self.func_list.append(ThinDiskEccentric())
=======
            elif profile_type == "LINEAR":
                from lenstronomy.LightModel.Profiles.linear import Linear

                self.func_list.append(Linear())
            elif profile_type == "LINEAR_ELLIPSE":
                from lenstronomy.LightModel.Profiles.linear import LinearEllipse

                self.func_list.append(LinearEllipse())
>>>>>>> 1220330e
            else:
                raise ValueError('No light model of type %s found! Supported are the following models: %s'
                                 % (profile_type, _MODELS_SUPPORTED))
        self._num_func = len(self.func_list)

    def surface_brightness(self, x, y, kwargs_list, k=None):
        """
        :param x: coordinate in units of arcsec relative to the center of the image
        :type x: set or single 1d numpy array
        :param y: coordinate in units of arcsec relative to the center of the image
        :type y: set or single 1d numpy array
        :param kwargs_list: keyword argument list of light profile
        :param k: integer or list of integers for selecting subsets of light profiles
        """
        kwargs_list_standard = self._transform_kwargs(kwargs_list)
        x = np.array(x, dtype=float)
        y = np.array(y, dtype=float)
        flux = np.zeros_like(x)
        bool_list = self._bool_list(k=k)
        for i, func in enumerate(self.func_list):
            if bool_list[i] is True:
                out = np.array(func.function(x, y, **kwargs_list_standard[i]), dtype=float)
                flux += out
        return flux

    def light_3d(self, r, kwargs_list, k=None):
        """
        computes 3d density at radius r
        :param r: 3d radius units of arcsec relative to the center of the light profile
        :param kwargs_list: keyword argument list of light profile
        :param k: integer or list of integers for selecting subsets of light profiles
        """
        kwargs_list_standard = self._transform_kwargs(kwargs_list)
        r = np.array(r, dtype=float)
        flux = np.zeros_like(r)
        bool_list = self._bool_list(k=k)
        for i, func in enumerate(self.func_list):
            if bool_list[i] is True:
                kwargs = {k: v for k, v in kwargs_list_standard[i].items() if k not in ['center_x', 'center_y']}
                if self.profile_type_list[i] in ['DOUBLE_CHAMELEON', 'CHAMELEON', 'HERNQUIST', 'HERNQUIST_ELLIPSE',
                                                 'PJAFFE', 'PJAFFE_ELLIPSE', 'GAUSSIAN', 'GAUSSIAN_ELLIPSE',
                                                 'MULTI_GAUSSIAN', 'MULTI_GAUSSIAN_ELLIPSE', 'NIE', 'POWER_LAW',
                                                 'TRIPLE_CHAMELEON']:
                    flux += func.light_3d(r, **kwargs)
                else:
                    raise ValueError('Light model %s does not support a 3d light distribution!'
                                     % self.profile_type_list[i])
        return flux

    def total_flux(self, kwargs_list, norm=False, k=None):
        """
        Computes the total flux of each individual light profile. This allows to estimate the total flux as
        well as lenstronomy amp to magnitude conversions. Not all models are supported.
        The units are linked to the data to be modelled with associated noise properties (default is count/s).

        :param kwargs_list: list of keyword arguments corresponding to the light profiles. The 'amp' parameter can be
         missing.
        :param norm: bool, if True, computes the flux for amp=1
        :param k: int, if set, only evaluates the specific light model
        :return: list of (total) flux values attributed to each profile
        """
        kwargs_list_standard = self._transform_kwargs(kwargs_list)
        norm_flux_list = []
        bool_list = self._bool_list(k=k)
        for i, model in enumerate(self.profile_type_list):
            if bool_list[i] is True:
                if model in ['SERSIC', 'SERSIC_ELLIPSE', 'INTERPOL', 'GAUSSIAN', 'GAUSSIAN_ELLIPSE',
                             'MULTI_GAUSSIAN', 'MULTI_GAUSSIAN_ELLIPSE']:
                    kwargs_new = kwargs_list_standard[i].copy()
                    if norm is True:
                        if model in ['MULTI_GAUSSIAN', 'MULTI_GAUSSIAN_ELLIPSE']:
                            new = {'amp': np.array(kwargs_new['amp'])/kwargs_new['amp'][0]}
                        else:
                            new = {'amp': 1}
                        kwargs_new.update(new)
                    norm_flux = self.func_list[i].total_flux(**kwargs_new)
                    norm_flux_list.append(norm_flux)
                else:
                    raise ValueError("profile %s does not support flux normlization." % model)
                #  TODO implement total flux for e.g. 'HERNQUIST', 'HERNQUIST_ELLIPSE', 'PJAFFE', 'PJAFFE_ELLIPSE',
                    # 'GAUSSIAN', 'GAUSSIAN_ELLIPSE', 'POWER_LAW', 'NIE', 'CHAMELEON', 'DOUBLE_CHAMELEON' ,
                # 'TRIPLE_CHAMELEON', 'UNIFORM'
        return norm_flux_list

    def delete_interpol_caches(self):
        """Call the delete_cache method of INTERPOL profiles"""
        for i, model in enumerate(self.profile_type_list):
            if model in ['INTERPOL', 'SLIT_STARLETS', 'SLIT_STARLETS_GEN2']:
                self.func_list[i].delete_cache()

    def _transform_kwargs(self, kwargs_list):
        """

        :param kwargs_list: keyword argument list as parameterised models
        :return: keyword argument list as used in the individual models
        """
        return kwargs_list

    def _bool_list(self, k=None):
        """
        returns a bool list of the length of the lens models
        if k = None: returns bool list with True's
        if k is int, returns bool list with False's but k'th is True
        if k is a list of int, e.g. [0, 3, 5], returns a bool list with True's in the integers listed
        and False elsewhere
        if k is a boolean list, checks for size to match the numbers of models and returns it

        :param k: None, int, or list of ints
        :return: bool list
        """
        return convert_bool_list(n=self._num_func, k=k)<|MERGE_RESOLUTION|>--- conflicted
+++ resolved
@@ -1,23 +1,17 @@
-__author__ = 'sibirrer'
+__author__ = "sibirrer"
 
 # this file contains a class which describes the surface brightness of the light models
 
 import numpy as np
 from lenstronomy.Util.util import convert_bool_list
 from lenstronomy.Conf import config_loader
+
 convention_conf = config_loader.conventions_conf()
-sersic_major_axis_conf = convention_conf.get('sersic_major_axis', False)
-
-__all__ = ['LightModelBase']
-
-
-<<<<<<< HEAD
-_MODELS_SUPPORTED = ['GAUSSIAN', 'GAUSSIAN_ELLIPSE', 'ELLIPSOID', 'MULTI_GAUSSIAN', 'MULTI_GAUSSIAN_ELLIPSE',
-                     'SERSIC', 'SERSIC_ELLIPSE', 'CORE_SERSIC', 'SHAPELETS', 'SHAPELETS_POLAR', 'SHAPELETS_POLAR_EXP',
-                     'HERNQUIST', 'HERNQUIST_ELLIPSE', 'PJAFFE', 'PJAFFE_ELLIPSE', 'UNIFORM', 'POWER_LAW', 'NIE',
-                     'CHAMELEON', 'DOUBLE_CHAMELEON', 'TRIPLE_CHAMELEON', 'INTERPOL', 'SLIT_STARLETS',
-                     'SLIT_STARLETS_GEN2', 'THINDISK', 'THINDISK_ELLIPSE','THINDISK_ECCENTRIC']
-=======
+sersic_major_axis_conf = convention_conf.get("sersic_major_axis", False)
+
+__all__ = ["LightModelBase"]
+
+
 _MODELS_SUPPORTED = [
     "GAUSSIAN",
     "GAUSSIAN_ELLIPSE",
@@ -48,13 +42,11 @@
     "LINEAR",
     "LINEAR_ELLIPSE",
 ]
->>>>>>> 1220330e
 
 
 class LightModelBase(object):
-    """
-    class to handle source and lens light models
-    """
+    """Class to handle source and lens light models."""
+
     def __init__(self, light_model_list, smoothing=0.001, sersic_major_axis=None):
         """
 
@@ -69,89 +61,130 @@
         if sersic_major_axis is None:
             sersic_major_axis = sersic_major_axis_conf
         for profile_type in light_model_list:
-            if profile_type == 'GAUSSIAN':
+            if profile_type == "GAUSSIAN":
                 from lenstronomy.LightModel.Profiles.gaussian import Gaussian
+
                 self.func_list.append(Gaussian())
-            elif profile_type == 'GAUSSIAN_ELLIPSE':
+            elif profile_type == "GAUSSIAN_ELLIPSE":
                 from lenstronomy.LightModel.Profiles.gaussian import GaussianEllipse
+
                 self.func_list.append(GaussianEllipse())
-            elif profile_type == 'ELLIPSOID':
+            elif profile_type == "ELLIPSOID":
                 from lenstronomy.LightModel.Profiles.ellipsoid import Ellipsoid
+
                 self.func_list.append(Ellipsoid())
-            elif profile_type == 'MULTI_GAUSSIAN':
+            elif profile_type == "MULTI_GAUSSIAN":
                 from lenstronomy.LightModel.Profiles.gaussian import MultiGaussian
+
                 self.func_list.append(MultiGaussian())
-            elif profile_type == 'MULTI_GAUSSIAN_ELLIPSE':
-                from lenstronomy.LightModel.Profiles.gaussian import MultiGaussianEllipse
+            elif profile_type == "MULTI_GAUSSIAN_ELLIPSE":
+                from lenstronomy.LightModel.Profiles.gaussian import (
+                    MultiGaussianEllipse,
+                )
+
                 self.func_list.append(MultiGaussianEllipse())
-            elif profile_type == 'SERSIC':
+            elif profile_type == "SERSIC":
                 from lenstronomy.LightModel.Profiles.sersic import Sersic
+
                 self.func_list.append(Sersic(smoothing=smoothing))
-            elif profile_type == 'SERSIC_ELLIPSE':
+            elif profile_type == "SERSIC_ELLIPSE":
                 from lenstronomy.LightModel.Profiles.sersic import SersicElliptic
-                self.func_list.append(SersicElliptic(smoothing=smoothing, sersic_major_axis=sersic_major_axis))
-            elif profile_type == 'CORE_SERSIC':
+
+                self.func_list.append(
+                    SersicElliptic(
+                        smoothing=smoothing, sersic_major_axis=sersic_major_axis
+                    )
+                )
+            elif profile_type == "SERSIC_ELLIPSE_Q_PHI":
+                from lenstronomy.LightModel.Profiles.sersic import SersicElliptic_qPhi
+
+                self.func_list.append(
+                    SersicElliptic_qPhi(
+                        smoothing=smoothing, sersic_major_axis=sersic_major_axis
+                    )
+                )
+            elif profile_type == "CORE_SERSIC":
                 from lenstronomy.LightModel.Profiles.sersic import CoreSersic
-                self.func_list.append(CoreSersic(smoothing=smoothing, sersic_major_axis=sersic_major_axis))
-            elif profile_type == 'SHAPELETS':
+
+                self.func_list.append(
+                    CoreSersic(smoothing=smoothing, sersic_major_axis=sersic_major_axis)
+                )
+            elif profile_type == "SHAPELETS":
                 from lenstronomy.LightModel.Profiles.shapelets import ShapeletSet
+
                 self.func_list.append(ShapeletSet())
-            elif profile_type == 'SHAPELETS_POLAR':
-                from lenstronomy.LightModel.Profiles.shapelets_polar import ShapeletSetPolar
+            elif profile_type == "SHAPELETS_ELLIPSE":
+                from lenstronomy.LightModel.Profiles.shapelets_ellipse import (
+                    ShapeletSetEllipse,
+                )
+
+                self.func_list.append(ShapeletSetEllipse())
+            elif profile_type == "SHAPELETS_POLAR":
+                from lenstronomy.LightModel.Profiles.shapelets_polar import (
+                    ShapeletSetPolar,
+                )
+
                 self.func_list.append(ShapeletSetPolar(exponential=False))
-            elif profile_type == 'SHAPELETS_POLAR_EXP':
-                from lenstronomy.LightModel.Profiles.shapelets_polar import ShapeletSetPolar
+            elif profile_type == "SHAPELETS_POLAR_EXP":
+                from lenstronomy.LightModel.Profiles.shapelets_polar import (
+                    ShapeletSetPolar,
+                )
+
                 self.func_list.append(ShapeletSetPolar(exponential=True))
-            elif profile_type == 'HERNQUIST':
+            elif profile_type == "HERNQUIST":
                 from lenstronomy.LightModel.Profiles.hernquist import Hernquist
+
                 self.func_list.append(Hernquist())
-            elif profile_type == 'HERNQUIST_ELLIPSE':
+            elif profile_type == "HERNQUIST_ELLIPSE":
                 from lenstronomy.LightModel.Profiles.hernquist import HernquistEllipse
+
                 self.func_list.append(HernquistEllipse())
-            elif profile_type == 'PJAFFE':
+            elif profile_type == "PJAFFE":
                 from lenstronomy.LightModel.Profiles.p_jaffe import PJaffe
+
                 self.func_list.append(PJaffe())
-            elif profile_type == 'PJAFFE_ELLIPSE':
+            elif profile_type == "PJAFFE_ELLIPSE":
                 from lenstronomy.LightModel.Profiles.p_jaffe import PJaffeEllipse
+
                 self.func_list.append(PJaffeEllipse())
-            elif profile_type == 'UNIFORM':
+            elif profile_type == "UNIFORM":
                 from lenstronomy.LightModel.Profiles.uniform import Uniform
+
                 self.func_list.append(Uniform())
-            elif profile_type == 'POWER_LAW':
+            elif profile_type == "POWER_LAW":
                 from lenstronomy.LightModel.Profiles.power_law import PowerLaw
+
                 self.func_list.append(PowerLaw())
-            elif profile_type == 'NIE':
+            elif profile_type == "NIE":
                 from lenstronomy.LightModel.Profiles.nie import NIE
+
                 self.func_list.append(NIE())
-            elif profile_type == 'CHAMELEON':
+            elif profile_type == "CHAMELEON":
                 from lenstronomy.LightModel.Profiles.chameleon import Chameleon
+
                 self.func_list.append(Chameleon())
-            elif profile_type == 'DOUBLE_CHAMELEON':
+            elif profile_type == "DOUBLE_CHAMELEON":
                 from lenstronomy.LightModel.Profiles.chameleon import DoubleChameleon
+
                 self.func_list.append(DoubleChameleon())
-            elif profile_type == 'TRIPLE_CHAMELEON':
+            elif profile_type == "TRIPLE_CHAMELEON":
                 from lenstronomy.LightModel.Profiles.chameleon import TripleChameleon
+
                 self.func_list.append(TripleChameleon())
-            elif profile_type == 'INTERPOL':
+            elif profile_type == "INTERPOL":
                 from lenstronomy.LightModel.Profiles.interpolation import Interpol
+
                 self.func_list.append(Interpol())
-            elif profile_type == 'SLIT_STARLETS':
+            elif profile_type == "SLIT_STARLETS":
                 from lenstronomy.LightModel.Profiles.starlets import SLIT_Starlets
-                self.func_list.append(SLIT_Starlets(fast_inverse=True, second_gen=False))
-            elif profile_type == 'SLIT_STARLETS_GEN2':
+
+                self.func_list.append(
+                    SLIT_Starlets(fast_inverse=True, second_gen=False)
+                )
+            elif profile_type == "SLIT_STARLETS_GEN2":
                 from lenstronomy.LightModel.Profiles.starlets import SLIT_Starlets
+
                 self.func_list.append(SLIT_Starlets(second_gen=True))
-<<<<<<< HEAD
-            elif profile_type == 'THINDISK':
-                from lenstronomy.LightModel.Profiles.thin_disk import ThinDisk
-                self.func_list.append(ThinDisk())
-            elif profile_type == 'THINDISK_ELLIPSE':
-                from lenstronomy.LightModel.Profiles.thin_disk import ThinDiskEllipse
-                self.func_list.append(ThinDiskEllipse())
-            elif profile_type == 'THINDISK_ECCENTRIC':
-                from lenstronomy.LightModel.Profiles.thin_disk import ThinDiskEccentric
-                self.func_list.append(ThinDiskEccentric())
-=======
             elif profile_type == "LINEAR":
                 from lenstronomy.LightModel.Profiles.linear import Linear
 
@@ -160,10 +193,11 @@
                 from lenstronomy.LightModel.Profiles.linear import LinearEllipse
 
                 self.func_list.append(LinearEllipse())
->>>>>>> 1220330e
             else:
-                raise ValueError('No light model of type %s found! Supported are the following models: %s'
-                                 % (profile_type, _MODELS_SUPPORTED))
+                raise ValueError(
+                    "No light model of type %s found! Supported are the following models: %s"
+                    % (profile_type, _MODELS_SUPPORTED)
+                )
         self._num_func = len(self.func_list)
 
     def surface_brightness(self, x, y, kwargs_list, k=None):
@@ -182,42 +216,59 @@
         bool_list = self._bool_list(k=k)
         for i, func in enumerate(self.func_list):
             if bool_list[i] is True:
-                out = np.array(func.function(x, y, **kwargs_list_standard[i]), dtype=float)
+                out = np.array(
+                    func.function(x, y, **kwargs_list_standard[i]), dtype=float
+                )
                 flux += out
         return flux
 
     def light_3d(self, r, kwargs_list, k=None):
-        """
-        computes 3d density at radius r
-        :param r: 3d radius units of arcsec relative to the center of the light profile
-        :param kwargs_list: keyword argument list of light profile
-        :param k: integer or list of integers for selecting subsets of light profiles
-        """
+        """Computes 3d density at radius r :param r: 3d radius units of arcsec relative
+        to the center of the light profile :param kwargs_list: keyword argument list of
+        light profile :param k: integer or list of integers for selecting subsets of
+        light profiles."""
         kwargs_list_standard = self._transform_kwargs(kwargs_list)
         r = np.array(r, dtype=float)
         flux = np.zeros_like(r)
         bool_list = self._bool_list(k=k)
         for i, func in enumerate(self.func_list):
             if bool_list[i] is True:
-                kwargs = {k: v for k, v in kwargs_list_standard[i].items() if k not in ['center_x', 'center_y']}
-                if self.profile_type_list[i] in ['DOUBLE_CHAMELEON', 'CHAMELEON', 'HERNQUIST', 'HERNQUIST_ELLIPSE',
-                                                 'PJAFFE', 'PJAFFE_ELLIPSE', 'GAUSSIAN', 'GAUSSIAN_ELLIPSE',
-                                                 'MULTI_GAUSSIAN', 'MULTI_GAUSSIAN_ELLIPSE', 'NIE', 'POWER_LAW',
-                                                 'TRIPLE_CHAMELEON']:
+                kwargs = {
+                    k: v
+                    for k, v in kwargs_list_standard[i].items()
+                    if k not in ["center_x", "center_y"]
+                }
+                if self.profile_type_list[i] in [
+                    "DOUBLE_CHAMELEON",
+                    "CHAMELEON",
+                    "HERNQUIST",
+                    "HERNQUIST_ELLIPSE",
+                    "PJAFFE",
+                    "PJAFFE_ELLIPSE",
+                    "GAUSSIAN",
+                    "GAUSSIAN_ELLIPSE",
+                    "MULTI_GAUSSIAN",
+                    "MULTI_GAUSSIAN_ELLIPSE",
+                    "NIE",
+                    "POWER_LAW",
+                    "TRIPLE_CHAMELEON",
+                ]:
                     flux += func.light_3d(r, **kwargs)
                 else:
-                    raise ValueError('Light model %s does not support a 3d light distribution!'
-                                     % self.profile_type_list[i])
+                    raise ValueError(
+                        "Light model %s does not support a 3d light distribution!"
+                        % self.profile_type_list[i]
+                    )
         return flux
 
     def total_flux(self, kwargs_list, norm=False, k=None):
-        """
-        Computes the total flux of each individual light profile. This allows to estimate the total flux as
-        well as lenstronomy amp to magnitude conversions. Not all models are supported.
-        The units are linked to the data to be modelled with associated noise properties (default is count/s).
-
-        :param kwargs_list: list of keyword arguments corresponding to the light profiles. The 'amp' parameter can be
-         missing.
+        """Computes the total flux of each individual light profile. This allows to
+        estimate the total flux as well as lenstronomy amp to magnitude conversions. Not
+        all models are supported. The units are linked to the data to be modelled with
+        associated noise properties (default is count/s).
+
+        :param kwargs_list: list of keyword arguments corresponding to the light
+            profiles. The 'amp' parameter can be missing.
         :param norm: bool, if True, computes the flux for amp=1
         :param k: int, if set, only evaluates the specific light model
         :return: list of (total) flux values attributed to each profile
@@ -227,28 +278,40 @@
         bool_list = self._bool_list(k=k)
         for i, model in enumerate(self.profile_type_list):
             if bool_list[i] is True:
-                if model in ['SERSIC', 'SERSIC_ELLIPSE', 'INTERPOL', 'GAUSSIAN', 'GAUSSIAN_ELLIPSE',
-                             'MULTI_GAUSSIAN', 'MULTI_GAUSSIAN_ELLIPSE']:
+                if model in [
+                    "SERSIC",
+                    "SERSIC_ELLIPSE",
+                    "INTERPOL",
+                    "GAUSSIAN",
+                    "GAUSSIAN_ELLIPSE",
+                    "MULTI_GAUSSIAN",
+                    "MULTI_GAUSSIAN_ELLIPSE",
+                ]:
                     kwargs_new = kwargs_list_standard[i].copy()
                     if norm is True:
-                        if model in ['MULTI_GAUSSIAN', 'MULTI_GAUSSIAN_ELLIPSE']:
-                            new = {'amp': np.array(kwargs_new['amp'])/kwargs_new['amp'][0]}
+                        if model in ["MULTI_GAUSSIAN", "MULTI_GAUSSIAN_ELLIPSE"]:
+                            new = {
+                                "amp": np.array(kwargs_new["amp"])
+                                / kwargs_new["amp"][0]
+                            }
                         else:
-                            new = {'amp': 1}
+                            new = {"amp": 1}
                         kwargs_new.update(new)
                     norm_flux = self.func_list[i].total_flux(**kwargs_new)
                     norm_flux_list.append(norm_flux)
                 else:
-                    raise ValueError("profile %s does not support flux normlization." % model)
+                    raise ValueError(
+                        "profile %s does not support flux normlization." % model
+                    )
                 #  TODO implement total flux for e.g. 'HERNQUIST', 'HERNQUIST_ELLIPSE', 'PJAFFE', 'PJAFFE_ELLIPSE',
-                    # 'GAUSSIAN', 'GAUSSIAN_ELLIPSE', 'POWER_LAW', 'NIE', 'CHAMELEON', 'DOUBLE_CHAMELEON' ,
+                # 'GAUSSIAN', 'GAUSSIAN_ELLIPSE', 'POWER_LAW', 'NIE', 'CHAMELEON', 'DOUBLE_CHAMELEON' ,
                 # 'TRIPLE_CHAMELEON', 'UNIFORM'
         return norm_flux_list
 
     def delete_interpol_caches(self):
-        """Call the delete_cache method of INTERPOL profiles"""
+        """Call the delete_cache method of INTERPOL profiles."""
         for i, model in enumerate(self.profile_type_list):
-            if model in ['INTERPOL', 'SLIT_STARLETS', 'SLIT_STARLETS_GEN2']:
+            if model in ["INTERPOL", "SLIT_STARLETS", "SLIT_STARLETS_GEN2"]:
                 self.func_list[i].delete_cache()
 
     def _transform_kwargs(self, kwargs_list):
@@ -260,13 +323,11 @@
         return kwargs_list
 
     def _bool_list(self, k=None):
-        """
-        returns a bool list of the length of the lens models
-        if k = None: returns bool list with True's
-        if k is int, returns bool list with False's but k'th is True
-        if k is a list of int, e.g. [0, 3, 5], returns a bool list with True's in the integers listed
-        and False elsewhere
-        if k is a boolean list, checks for size to match the numbers of models and returns it
+        """Returns a bool list of the length of the lens models if k = None: returns
+        bool list with True's if k is int, returns bool list with False's but k'th is
+        True if k is a list of int, e.g. [0, 3, 5], returns a bool list with True's in
+        the integers listed and False elsewhere if k is a boolean list, checks for size
+        to match the numbers of models and returns it.
 
         :param k: None, int, or list of ints
         :return: bool list
