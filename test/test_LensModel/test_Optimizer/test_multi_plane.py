from lenstronomy.LensModel.Optimizer.optimizer import Optimizer
from lenstronomy.Util.util import sort_image_index
import numpy.testing as npt
import numpy as np
from astropy.cosmology import FlatLambdaCDM
import pytest
from time import time
from lenstronomy.LensModel.Optimizer.split_multiplane import SplitMultiplane
from lenstronomy.LensModel.lens_model import LensModel
from lenstronomy.LensModel.Optimizer.fixed_routines import *


class TestMultiPlaneOptimizer(object):

    def setup(self):
<<<<<<< HEAD

        #np.random.seed(1)
        self.cosmo = FlatLambdaCDM(H0=70, Om0=0.3)

        self.x_pos_simple = np.array([-0.45328229, 0.57461556, 0.53757501, -0.42312438])
        self.y_pos_simple = np.array([0.69582971, -0.51226356, 0.37577509, -0.40245467])
        self.magnification_simple = np.array([2.79394452, 3.28101725, 2.29495699, 1.63409843]) * 3.28101725 ** -1

        redshift_list_simple = [0.5, 0.5]
        lens_model_list_simple = ['SPEP', 'SHEAR']
        self.kwargs_lens_simple = [
            {'theta_E': 0.7, 'center_x': 0.0, 'center_y': 0, 'e1': 0.0185665252864011, 'gamma': 2.,
             'e2': 0.08890716633399057}, {'e1': 0.00418890660015825, 'e2': -0.02908846518073248}]

        front_halos = ['NFW', 'NFW', 'NFW', 'NFW', 'NFW', 'NFW']
        front_redshifts = [0.4, 0.4, 0.4, 0.44, 0.44, 0.44]
        self.front_args = [{'theta_Rs': 0.001, 'center_y': 0.2, 'center_x': 1.2, 'Rs': 0.13},
                           {'theta_Rs': 0.002, 'center_y': -0.2, 'center_x': 1, 'Rs': 0.11},
                           {'theta_Rs': 0.004, 'center_y': 0.12, 'center_x': -1.2, 'Rs': 0.13},
                           {'theta_Rs': 0.0001, 'center_y': 0.32, 'center_x': -0.2, 'Rs': 0.13},
                           {'theta_Rs': 0.003, 'center_y': 0.82, 'center_x': 0.78, 'Rs': 0.13},
                           {'theta_Rs': 0.008, 'center_y': 1, 'center_x': 0.75, 'Rs': 0.16}]

        main_halos = ['NFW', 'NFW', 'NFW', 'NFW', 'NFW', 'NFW']
        main_redshifts = [0.5] * 6
        self.main_args = [{'theta_Rs': 0.001, 'center_y': 1.2, 'center_x': 0.2, 'Rs': 0.13},
                          {'theta_Rs': 0.002, 'center_y': -0.1, 'center_x': 0.91, 'Rs': 0.11},
                          {'theta_Rs': 0.009, 'center_y': 0.18, 'center_x': -0.42, 'Rs': 0.13},
                          {'theta_Rs': 0.0001, 'center_y': 0.42, 'center_x': -0.92, 'Rs': 0.13},
                          {'theta_Rs': 0.005, 'center_y': 0.9, 'center_x': 0.48, 'Rs': 0.13},
                          {'theta_Rs': 0.008, 'center_y': -1, 'center_x': 0.95, 'Rs': 0.16}]
=======
        np.random.seed(0)
        self.cosmo = FlatLambdaCDM(H0=70,Om0=0.3)

        self.x_pos_simple = np.array([-0.45328229,  0.57461556,  0.53757501, -0.42312438])
        self.y_pos_simple = np.array([ 0.69582971, -0.51226356,  0.37577509, -0.40245467])
        self.magnification_simple = np.array([2.79394452, 3.28101725, 2.29495699, 1.63409843]) * 3.28101725 ** -1

        redshift_list_simple = [0.5,0.5]
        lens_model_list_simple = ['SPEP', 'SHEAR']
        self.kwargs_lens_simple = [{'theta_E': 0.7, 'center_x': 0.0, 'center_y': 0, 'e1': 0.0185665252864011, 'gamma': 2.,
                               'e2': 0.08890716633399057}, {'e1': 0.00418890660015825, 'e2': -0.02908846518073248}]

        front_halos = ['NFW', 'NFW', 'NFW', 'NFW', 'NFW','NFW']
        front_redshifts = [0.4, 0.4, 0.4, 0.44, 0.44, 0.44]
        self.front_args = [{'theta_Rs': 0.001, 'center_y': 0.2, 'center_x': 1.2, 'Rs': 0.13},
                      {'theta_Rs': 0.002, 'center_y': -0.2, 'center_x': 1, 'Rs': 0.11},
                      {'theta_Rs': 0.004, 'center_y': 0.12, 'center_x': -1.2, 'Rs': 0.13},
                      {'theta_Rs': 0.0001, 'center_y': 0.32, 'center_x': -0.2, 'Rs': 0.13},
                      {'theta_Rs': 0.003, 'center_y': 0.82, 'center_x': 0.78, 'Rs': 0.13},
                      {'theta_Rs': 0.008, 'center_y': 1, 'center_x': 0.75, 'Rs': 0.16}]

        main_halos = ['NFW', 'NFW', 'NFW', 'NFW', 'NFW','NFW']
        main_redshifts = [0.5]*6
        self.main_args = [{'theta_Rs': 0.001, 'center_y': 1.2, 'center_x': 0.2, 'Rs': 0.13},
                      {'theta_Rs': 0.002, 'center_y': -0.1, 'center_x': 0.91, 'Rs': 0.11},
                      {'theta_Rs': 0.009, 'center_y': 0.18, 'center_x': -0.42, 'Rs': 0.13},
                      {'theta_Rs': 0.0001, 'center_y': 0.42, 'center_x': -0.92, 'Rs': 0.13},
                      {'theta_Rs': 0.005, 'center_y': 0.9, 'center_x': 0.48, 'Rs': 0.13},
                      {'theta_Rs': 0.008, 'center_y': -1, 'center_x': 0.95, 'Rs': 0.16}]
>>>>>>> 1293f896

        back_halos = ['NFW', 'NFW', 'NFW', 'NFW', 'NFW', 'NFW']
        back_redshifts = [0.55, 0.6, 0.6, 0.74, 0.74, 0.8]
        self.back_args = [{'theta_Rs': 0.004, 'center_y': 0.1, 'center_x': 1, 'Rs': 0.13},
<<<<<<< HEAD
                          {'theta_Rs': 0.001, 'center_y': 0.2, 'center_x': 0.7, 'Rs': 0.11},
                          {'theta_Rs': 0.003, 'center_y': -0.1, 'center_x': -1, 'Rs': 0.13},
                          {'theta_Rs': 0.0008, 'center_y': 0.42, 'center_x': 0.1, 'Rs': 0.13},
                          {'theta_Rs': 0.0014, 'center_y': 0.42, 'center_x': 1.08, 'Rs': 0.13},
                          {'theta_Rs': 0.006, 'center_y': 0.5, 'center_x': 0.75, 'Rs': 0.16}]

        lens_model_list_full = lens_model_list_simple + front_halos + main_halos + back_halos
        redshift_list_full = redshift_list_simple + front_redshifts + main_redshifts + back_redshifts
        self.kwargs_lens_full = self.kwargs_lens_simple + self.front_args + self.main_args + self.back_args


        self.lens_model_full = LensModel(lens_model_list_full, z_source=1.5, redshift_list=redshift_list_full,
                                         cosmo=self.cosmo,
                                         multi_plane=True)

        self.lens_model_front = LensModel(front_halos + main_halos, redshift_list=front_redshifts + main_redshifts,
                                          z_source=1.5,
                                          cosmo=self.cosmo, multi_plane=True)
        self.kwargs_front = self.front_args + self.main_args

=======
                      {'theta_Rs': 0.001, 'center_y': 0.2, 'center_x': 0.7, 'Rs': 0.11},
                      {'theta_Rs': 0.003, 'center_y': -0.1, 'center_x': -1, 'Rs': 0.13},
                      {'theta_Rs': 0.0008, 'center_y': 0.42, 'center_x': 0.1, 'Rs': 0.13},
                      {'theta_Rs': 0.0014, 'center_y': 0.42, 'center_x': 1.08, 'Rs': 0.13},
                      {'theta_Rs': 0.006, 'center_y': 0.5, 'center_x': 0.75, 'Rs': 0.16}]

        lens_model_list_full = lens_model_list_simple + front_halos + main_halos+ back_halos
        redshift_list_full = redshift_list_simple + front_redshifts + main_redshifts + back_redshifts
        self.kwargs_lens_full = self.kwargs_lens_simple + self.front_args + self.main_args + self.back_args

        lens_model_simple = LensModel(lens_model_list_simple,z_source=1.5, redshift_list=redshift_list_simple, cosmo=self.cosmo,
                               multi_plane=True)

        self.lens_model_full = LensModel(lens_model_list_full, z_source=1.5, redshift_list=redshift_list_full, cosmo=self.cosmo,
                               multi_plane=True)

        self.lens_model_front = LensModel(front_halos + main_halos, redshift_list=front_redshifts + main_redshifts, z_source=1.5,
                                     cosmo=self.cosmo, multi_plane=True)
        self.kwargs_front = self.front_args + self.main_args

        lens_model_back = LensModel(back_halos, redshift_list=back_redshifts, z_source=1.5,
                                     cosmo=self.cosmo, multi_plane=True)
        kwargs_back = self.back_args

>>>>>>> 1293f896
        self.optimizer_simple = Optimizer(self.x_pos_simple, self.y_pos_simple,
                                          magnification_target=self.magnification_simple,
                                          redshift_list=redshift_list_simple,
                                          lens_model_list=lens_model_list_simple, kwargs_lens=self.kwargs_lens_simple,
                                          multiplane=True, verbose=True, z_source=1.5, z_main=0.5,
<<<<<<< HEAD
                                          astropy_instance=self.cosmo, optimizer_routine='optimize_SPEP_shear')
=======
                                          astropy_instance=self.cosmo,optimizer_routine='optimize_SPEP_shear')
>>>>>>> 1293f896

        self.optimizer_subs = Optimizer(self.x_pos_simple, self.y_pos_simple,
                                        magnification_target=self.magnification_simple,
                                        redshift_list=redshift_list_full,
                                        lens_model_list=lens_model_list_full, kwargs_lens=self.kwargs_lens_full,
                                        multiplane=True, verbose=True, z_source=1.5, z_main=0.5,
<<<<<<< HEAD
                                        astropy_instance=self.cosmo, optimizer_routine='optimize_SPEP_shear')
=======
                                        astropy_instance=self.cosmo,optimizer_routine='optimize_SPEP_shear')

        lensmodel_kwargs = {'z_source': 1.5, 'cosmo':self.cosmo, 'multi_plane': True}
>>>>>>> 1293f896

    def test_params(self):

        param_class = self.optimizer_subs.params

        all = self.front_args + self.main_args + self.back_args
        assert param_class.tovary_indicies == [0,1]
        assert param_class.args_tovary == self.kwargs_lens_simple
        assert param_class.args_fixed == self.front_args + self.main_args + self.back_args
        assert param_class.argsfixed_todictionary() == all

    def test_fixed_routines(self):

        sie = SIE_shear(['SPEMD','SHEAR'],self.kwargs_lens_simple,self.x_pos_simple,self.y_pos_simple)

        assert np.absolute(sie._estimate_theta_E(self.x_pos_simple,self.y_pos_simple) - 0.7) < 0.2
        for i,group in enumerate(sie.to_vary_names):
            for name in group:
                assert name in self.kwargs_lens_simple[i]
        assert len(sie.to_vary_names) == len(sie.tovary_indicies)

        low,high = sie.get_param_ranges()
        assert len(low) == len(high)

        spep = SPEP_shear(['SPEP', 'SHEAR'],self.kwargs_lens_simple,self.x_pos_simple,self.y_pos_simple)
        assert np.absolute(spep._estimate_theta_E(self.x_pos_simple,self.y_pos_simple) - 0.7) < 0.2
        for i, group in enumerate(sie.to_vary_names):
            for name in group:
                assert name in self.kwargs_lens_simple[i]
        assert len(spep.to_vary_names) == len(spep.tovary_indicies)

        low, high = spep.get_param_ranges()
        assert len(low) == len(high)

    def test_split_multi_plane_lensmodels(self):

        split = SplitMultiplane(x_pos=self.x_pos_simple, y_pos=self.y_pos_simple, full_lensmodel=self.lens_model_full,
                                lensmodel_params=self.kwargs_lens_full, interpolated=False, z_source=1.5, z_macro=0.5,
                                astropy_instance=self.cosmo, verbose=True, macro_indicies=[0,1])

        macromodel_lensmodel, macro_args, halos_lensmodel, halos_args,_ = \
            split._split_lensmodel(self.lens_model_full, self.kwargs_lens_full, z_break=0.5, macro_indicies=[0, 1])

        assert macro_args == self.kwargs_lens_simple

        assert halos_args == self.front_args+self.main_args+self.back_args

        fore = split.foreground
        main = split.model_to_vary
        back = split.background

        _ = fore.ray_shooting(split.halo_args,true_foreground=True)

        assert fore.z_to_vary == 0.5
        assert back.z_source == 1.5
        assert back.z_background == 0.5
        assert main.z_to_vary == 0.5

        output = fore.rays['x'],fore.rays['y'],fore.rays['alphax'],fore.rays['alphay']
        output_true = self.lens_model_front.lens_model.ray_shooting_partial(np.zeros_like(self.x_pos_simple),
                                                                            np.zeros_like(self.y_pos_simple),
                                                                            self.x_pos_simple, self.y_pos_simple, 0, 0.5,
                                                                            self.kwargs_front)

        for (_split,true) in zip(output,output_true):
            npt.assert_almost_equal(_split,true)

    def test_split_multiplane_rayshooting(self):

        model = self.lens_model_full

        kwargs = self.kwargs_lens_full

        split = SplitMultiplane(x_pos=self.x_pos_simple, y_pos=self.y_pos_simple, full_lensmodel=model,
                                lensmodel_params=kwargs, interpolated=False, z_source=1.5, z_macro=0.5,
                                astropy_instance=self.cosmo, verbose=True, macro_indicies=[0,1])

        betax_true, betay_true = model.ray_shooting(self.x_pos_simple, self.y_pos_simple,
                                                    kwargs)

        betax, betay = split.ray_shooting(self.x_pos_simple, self.y_pos_simple,
                                          macromodel_args=split.macro_args)
        betax_fast, betay_fast = split.ray_shooting_fast(split.macro_args)

        npt.assert_almost_equal(betax, betax_fast)
        npt.assert_almost_equal(betax_true, betax)
        npt.assert_almost_equal(betay_true, betay)
        npt.assert_almost_equal(betax_true, betax_fast)
        npt.assert_almost_equal(betay_true, betay_fast)

    def test_split_multiplane_hessian(self):

        split = SplitMultiplane(x_pos=self.x_pos_simple, y_pos=self.y_pos_simple, full_lensmodel=self.lens_model_full,
                                lensmodel_params=self.kwargs_lens_full, interpolated=False, z_source=1.5, z_macro=0.5,
                                astropy_instance=self.cosmo, verbose=True, macro_indicies=[0, 1])

        output = split.hessian(self.x_pos_simple,self.y_pos_simple,split.macro_args)
        output_fast = split.hessian_fast(split.macro_args)
        output_true = self.lens_model_full.hessian(self.x_pos_simple,self.y_pos_simple,self.kwargs_lens_full)

        for (split,truth,fast) in zip(output,output_true,output_fast):
            npt.assert_almost_equal(split,truth)
            npt.assert_almost_equal(truth,fast)

    def test_split_multi_plane_magnification(self):

        split = SplitMultiplane(x_pos=self.x_pos_simple, y_pos=self.y_pos_simple, full_lensmodel=self.lens_model_full,
                                lensmodel_params=self.kwargs_lens_full, interpolated=False, z_source=1.5, z_macro=0.5,
                                astropy_instance=self.cosmo, verbose=True,macro_indicies=[0,1])

        magnification_true = np.absolute(self.lens_model_full.magnification(self.x_pos_simple,
                                                                            self.y_pos_simple,self.kwargs_lens_full))
        magnification_split = split.magnification_fast(self.kwargs_lens_simple)

        magnification = split.magnification(self.x_pos_simple,self.y_pos_simple,split.macro_args)

        npt.assert_almost_equal(magnification_true*max(magnification_true)**-1,
                                magnification_split*max(magnification_split)**-1,2)
        npt.assert_almost_equal(magnification_true * max(magnification_true) ** -1,
                                magnification * max(magnification) ** -1, 2)

    def test_multi_plane_simple(self):
        """

        :param tol: image position tolerance
        :return:
        """
<<<<<<< HEAD
        kwargs_lens, source, [x_image,y_image] = self.optimizer_simple.optimize(n_particles=50, n_iterations=200, restart = 2)
=======
        kwargs_lens, source, [x_image,y_image] = self.optimizer_simple.optimize(n_particles=50, n_iterations=200, restart=2)
>>>>>>> 1293f896
        index = sort_image_index(x_image, y_image, self.x_pos_simple, self.y_pos_simple)

        x_image = x_image[index]
        y_image = y_image[index]
        mags = self.optimizer_simple.optimizer_amoeba.lensModel.magnification(x_image, y_image, kwargs_lens)
        mags = np.absolute(mags)
        mags *= max(mags) ** -1

        npt.assert_almost_equal(x_image, self.x_pos_simple, decimal=3)
        npt.assert_almost_equal(y_image, self.y_pos_simple, decimal=3)
        npt.assert_array_less(np.absolute(self.magnification_simple - mags) * 0.2 ** -1, [1, 1, 1, 1])

    def test_multi_plane_reoptimize(self, tol=0.004):

        kwargs_lens, _, [_,_] = self.optimizer_subs.optimize(n_particles=50, n_iterations=200,
                                                                               restart=1)

        reoptimize_kwargs = kwargs_lens

        lens_model_list_reoptimize = self.lens_model_full.lens_model_list
        redshift_list_reoptimize = self.lens_model_full.redshift_list

        reoptimizer = Optimizer(self.x_pos_simple, self.y_pos_simple,
                                    magnification_target=self.magnification_simple,
                                    redshift_list=redshift_list_reoptimize,
                                    lens_model_list=lens_model_list_reoptimize, kwargs_lens=reoptimize_kwargs, multiplane=True,
                                    verbose=True, z_source=1.5, z_main=0.5, astropy_instance=self.cosmo,
                                    optimizer_routine='optimize_SPEP_shear', re_optimize=True, particle_swarm=True)

        t0 = time()
        kwargs_lens, source, [x_image, y_image] = reoptimizer.optimize(n_particles=50, n_iterations=500, restart=2)

        index = sort_image_index(x_image, y_image, self.x_pos_simple, self.y_pos_simple)
        x_image = x_image[index]
        y_image = y_image[index]

        mags = reoptimizer.optimizer_amoeba.lensModel.magnification(x_image, y_image, kwargs_lens)
        mags = np.absolute(mags)
        mags *= max(mags) ** -1

        dx = np.absolute(x_image - self.x_pos_simple)
        dy = np.absolute(y_image - self.y_pos_simple)

        npt.assert_array_less(dx, [tol] * len(dx))
        npt.assert_array_less(dy, [tol] * len(dy))
        npt.assert_array_less(np.absolute(self.magnification_simple - mags) * 0.2 ** -1, [1, 1, 1, 1])

    def test_multi_plane_subs(self,tol=0.004):
        """
        Should be a near perfect fit since the LOS model is the same used to create the data.
        :return:
        """
        t0 = time()
<<<<<<< HEAD
        kwargs_lens, source, [x_image,y_image] = self.optimizer_subs.optimize(n_particles=50, n_iterations=200, restart = 2)
=======
        kwargs_lens, source, [x_image,y_image] = self.optimizer_subs.optimize(n_particles=50, n_iterations=200, restart=2)
>>>>>>> 1293f896

        index = sort_image_index(x_image, y_image, self.x_pos_simple, self.y_pos_simple)
        x_image = x_image[index]
        y_image = y_image[index]

        mags = self.optimizer_subs.optimizer_amoeba.lensModel.magnification(x_image, y_image, kwargs_lens)
        mags = np.absolute(mags)
        mags *= max(mags) ** -1

        dx = np.absolute(x_image - self.x_pos_simple)
        dy = np.absolute(y_image - self.y_pos_simple)

        npt.assert_array_less(dx, [tol] * len(dx))
        npt.assert_array_less(dy, [tol] * len(dy))
        npt.assert_array_less(np.absolute(self.magnification_simple - mags) * 0.2 ** -1, [1, 1, 1, 1])


if __name__ == '__main__':
    pytest.main()<|MERGE_RESOLUTION|>--- conflicted
+++ resolved
@@ -13,9 +13,8 @@
 class TestMultiPlaneOptimizer(object):
 
     def setup(self):
-<<<<<<< HEAD
-
-        #np.random.seed(1)
+
+        np.random.seed(0)
         self.cosmo = FlatLambdaCDM(H0=70, Om0=0.3)
 
         self.x_pos_simple = np.array([-0.45328229, 0.57461556, 0.53757501, -0.42312438])
@@ -45,42 +44,11 @@
                           {'theta_Rs': 0.0001, 'center_y': 0.42, 'center_x': -0.92, 'Rs': 0.13},
                           {'theta_Rs': 0.005, 'center_y': 0.9, 'center_x': 0.48, 'Rs': 0.13},
                           {'theta_Rs': 0.008, 'center_y': -1, 'center_x': 0.95, 'Rs': 0.16}]
-=======
-        np.random.seed(0)
-        self.cosmo = FlatLambdaCDM(H0=70,Om0=0.3)
-
-        self.x_pos_simple = np.array([-0.45328229,  0.57461556,  0.53757501, -0.42312438])
-        self.y_pos_simple = np.array([ 0.69582971, -0.51226356,  0.37577509, -0.40245467])
-        self.magnification_simple = np.array([2.79394452, 3.28101725, 2.29495699, 1.63409843]) * 3.28101725 ** -1
-
-        redshift_list_simple = [0.5,0.5]
-        lens_model_list_simple = ['SPEP', 'SHEAR']
-        self.kwargs_lens_simple = [{'theta_E': 0.7, 'center_x': 0.0, 'center_y': 0, 'e1': 0.0185665252864011, 'gamma': 2.,
-                               'e2': 0.08890716633399057}, {'e1': 0.00418890660015825, 'e2': -0.02908846518073248}]
-
-        front_halos = ['NFW', 'NFW', 'NFW', 'NFW', 'NFW','NFW']
-        front_redshifts = [0.4, 0.4, 0.4, 0.44, 0.44, 0.44]
-        self.front_args = [{'theta_Rs': 0.001, 'center_y': 0.2, 'center_x': 1.2, 'Rs': 0.13},
-                      {'theta_Rs': 0.002, 'center_y': -0.2, 'center_x': 1, 'Rs': 0.11},
-                      {'theta_Rs': 0.004, 'center_y': 0.12, 'center_x': -1.2, 'Rs': 0.13},
-                      {'theta_Rs': 0.0001, 'center_y': 0.32, 'center_x': -0.2, 'Rs': 0.13},
-                      {'theta_Rs': 0.003, 'center_y': 0.82, 'center_x': 0.78, 'Rs': 0.13},
-                      {'theta_Rs': 0.008, 'center_y': 1, 'center_x': 0.75, 'Rs': 0.16}]
-
-        main_halos = ['NFW', 'NFW', 'NFW', 'NFW', 'NFW','NFW']
-        main_redshifts = [0.5]*6
-        self.main_args = [{'theta_Rs': 0.001, 'center_y': 1.2, 'center_x': 0.2, 'Rs': 0.13},
-                      {'theta_Rs': 0.002, 'center_y': -0.1, 'center_x': 0.91, 'Rs': 0.11},
-                      {'theta_Rs': 0.009, 'center_y': 0.18, 'center_x': -0.42, 'Rs': 0.13},
-                      {'theta_Rs': 0.0001, 'center_y': 0.42, 'center_x': -0.92, 'Rs': 0.13},
-                      {'theta_Rs': 0.005, 'center_y': 0.9, 'center_x': 0.48, 'Rs': 0.13},
-                      {'theta_Rs': 0.008, 'center_y': -1, 'center_x': 0.95, 'Rs': 0.16}]
->>>>>>> 1293f896
+
 
         back_halos = ['NFW', 'NFW', 'NFW', 'NFW', 'NFW', 'NFW']
         back_redshifts = [0.55, 0.6, 0.6, 0.74, 0.74, 0.8]
         self.back_args = [{'theta_Rs': 0.004, 'center_y': 0.1, 'center_x': 1, 'Rs': 0.13},
-<<<<<<< HEAD
                           {'theta_Rs': 0.001, 'center_y': 0.2, 'center_x': 0.7, 'Rs': 0.11},
                           {'theta_Rs': 0.003, 'center_y': -0.1, 'center_x': -1, 'Rs': 0.13},
                           {'theta_Rs': 0.0008, 'center_y': 0.42, 'center_x': 0.1, 'Rs': 0.13},
@@ -101,55 +69,20 @@
                                           cosmo=self.cosmo, multi_plane=True)
         self.kwargs_front = self.front_args + self.main_args
 
-=======
-                      {'theta_Rs': 0.001, 'center_y': 0.2, 'center_x': 0.7, 'Rs': 0.11},
-                      {'theta_Rs': 0.003, 'center_y': -0.1, 'center_x': -1, 'Rs': 0.13},
-                      {'theta_Rs': 0.0008, 'center_y': 0.42, 'center_x': 0.1, 'Rs': 0.13},
-                      {'theta_Rs': 0.0014, 'center_y': 0.42, 'center_x': 1.08, 'Rs': 0.13},
-                      {'theta_Rs': 0.006, 'center_y': 0.5, 'center_x': 0.75, 'Rs': 0.16}]
-
-        lens_model_list_full = lens_model_list_simple + front_halos + main_halos+ back_halos
-        redshift_list_full = redshift_list_simple + front_redshifts + main_redshifts + back_redshifts
-        self.kwargs_lens_full = self.kwargs_lens_simple + self.front_args + self.main_args + self.back_args
-
-        lens_model_simple = LensModel(lens_model_list_simple,z_source=1.5, redshift_list=redshift_list_simple, cosmo=self.cosmo,
-                               multi_plane=True)
-
-        self.lens_model_full = LensModel(lens_model_list_full, z_source=1.5, redshift_list=redshift_list_full, cosmo=self.cosmo,
-                               multi_plane=True)
-
-        self.lens_model_front = LensModel(front_halos + main_halos, redshift_list=front_redshifts + main_redshifts, z_source=1.5,
-                                     cosmo=self.cosmo, multi_plane=True)
-        self.kwargs_front = self.front_args + self.main_args
-
-        lens_model_back = LensModel(back_halos, redshift_list=back_redshifts, z_source=1.5,
-                                     cosmo=self.cosmo, multi_plane=True)
-        kwargs_back = self.back_args
-
->>>>>>> 1293f896
         self.optimizer_simple = Optimizer(self.x_pos_simple, self.y_pos_simple,
                                           magnification_target=self.magnification_simple,
                                           redshift_list=redshift_list_simple,
                                           lens_model_list=lens_model_list_simple, kwargs_lens=self.kwargs_lens_simple,
                                           multiplane=True, verbose=True, z_source=1.5, z_main=0.5,
-<<<<<<< HEAD
                                           astropy_instance=self.cosmo, optimizer_routine='optimize_SPEP_shear')
-=======
-                                          astropy_instance=self.cosmo,optimizer_routine='optimize_SPEP_shear')
->>>>>>> 1293f896
+
 
         self.optimizer_subs = Optimizer(self.x_pos_simple, self.y_pos_simple,
                                         magnification_target=self.magnification_simple,
                                         redshift_list=redshift_list_full,
                                         lens_model_list=lens_model_list_full, kwargs_lens=self.kwargs_lens_full,
                                         multiplane=True, verbose=True, z_source=1.5, z_main=0.5,
-<<<<<<< HEAD
-                                        astropy_instance=self.cosmo, optimizer_routine='optimize_SPEP_shear')
-=======
                                         astropy_instance=self.cosmo,optimizer_routine='optimize_SPEP_shear')
-
-        lensmodel_kwargs = {'z_source': 1.5, 'cosmo':self.cosmo, 'multi_plane': True}
->>>>>>> 1293f896
 
     def test_params(self):
 
@@ -277,11 +210,9 @@
         :param tol: image position tolerance
         :return:
         """
-<<<<<<< HEAD
-        kwargs_lens, source, [x_image,y_image] = self.optimizer_simple.optimize(n_particles=50, n_iterations=200, restart = 2)
-=======
+
         kwargs_lens, source, [x_image,y_image] = self.optimizer_simple.optimize(n_particles=50, n_iterations=200, restart=2)
->>>>>>> 1293f896
+
         index = sort_image_index(x_image, y_image, self.x_pos_simple, self.y_pos_simple)
 
         x_image = x_image[index]
@@ -335,11 +266,8 @@
         :return:
         """
         t0 = time()
-<<<<<<< HEAD
-        kwargs_lens, source, [x_image,y_image] = self.optimizer_subs.optimize(n_particles=50, n_iterations=200, restart = 2)
-=======
+
         kwargs_lens, source, [x_image,y_image] = self.optimizer_subs.optimize(n_particles=50, n_iterations=200, restart=2)
->>>>>>> 1293f896
 
         index = sort_image_index(x_image, y_image, self.x_pos_simple, self.y_pos_simple)
         x_image = x_image[index]
