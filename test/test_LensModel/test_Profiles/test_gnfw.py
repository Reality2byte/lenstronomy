--- conflicted
+++ resolved
@@ -28,15 +28,9 @@
         alpha_Rs_nfw = self.nfw.rho02alpha(rho0, Rs)
         values_nfw = self.nfw.function(x, y, Rs, alpha_Rs_nfw)
 
-<<<<<<< HEAD
         alpha_Rs = self.gnfw.rho02alpha(rho0, Rs, gamma_in)
         values_gnfw = self.gnfw.function(x, y, Rs, alpha_Rs, gamma_in)
-        npt.assert_almost_equal(values_nfw, values_gnfw, decimal=5)
-=======
-        kappa_s = self.gnfw.rho02kappa_s(rho0, Rs, gamma_in)
-        values_gnfw = self.gnfw.function(x, y, Rs, kappa_s, gamma_in)
         npt.assert_almost_equal(values_nfw, values_gnfw, decimal=3)
->>>>>>> 17ce9305
 
         values_gnfw_trapezoidal = self.gnfw_trapezoidal.function(
             x, y, Rs, alpha_Rs, gamma_in
@@ -46,15 +40,10 @@
         # test for array of values
         x = np.linspace(0.5, 10, 10)
         y = np.ones_like(x)
-<<<<<<< HEAD
+
         values_nfw = self.nfw.function(x, y, Rs, alpha_Rs_nfw)
         values_gnfw = self.gnfw.function(x, y, Rs, alpha_Rs, gamma_in)
-        npt.assert_almost_equal(values_nfw, values_gnfw, decimal=5)
-=======
-        values_nfw = self.nfw.function(x, y, Rs, alpha_Rs)
-        values_gnfw = self.gnfw.function(x, y, Rs, kappa_s, gamma_in)
         npt.assert_almost_equal(values_nfw, values_gnfw, decimal=4)
->>>>>>> 17ce9305
 
     def test_derivatives(self):
         """Tests `GNFW.derivatives()`"""
