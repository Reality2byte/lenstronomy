{
  "py/object": "coolest.template.standard.COOLEST",
  "mode": "MOCK",
  "coordinates_origin": {
    "py/object": "coolest.template.classes.coordinates.CoordinatesOrigin",
    "ra": "00h11m20.244s",
    "dec": "-08d45m51.48s",
    "documentation": "Defines the origin of the coordinate system, given in RA-Dec.\n    That origin is then assumed to lie at the center of a data pixel."
  },
  "lensing_entities": {
    "py/object": "coolest.template.classes.lensing_entity_list.LensingEntityList",
    "documentation": "The list of components that define the lensing system.\n    In COOLEST, a \"lensing entity\" means either a galaxy, or an external shear component.",
    "py/seq": [
      {
        "py/object": "coolest.template.classes.mass_field.MassField",
        "type": "MassField",
        "name": "my lovely external shear",
        "redshift": 0.5,
        "mass_model": {
          "py/object": "coolest.template.classes.mass_light_model.MassModel",
          "py/seq": [
            {
              "py/object": "coolest.template.classes.profiles.mass.ExternalShear",
              "type": "ExternalShear",
              "documentation": "External shear defined with a strength and orientation.\n    \n    This profile is described by the following parameters:\n\n    - 'gamma_ext': strength of the shear field\n    - 'phi_ext': orientation of the shear field",
              "parameters": {
                "gamma_ext": {
                  "py/object": "coolest.template.classes.parameter.NonLinearParameter",
                  "documentation": "Strength of external shear",
                  "units": null,
                  "definition_range": {
                    "py/object": "coolest.template.classes.parameter.DefinitionRange",
                    "min_value": 0.0,
                    "max_value": 1.0
                  },
                  "fixed": false,
                  "point_estimate": {
                    "py/object": "coolest.template.classes.parameter.PointEstimate",
                    "value": 0.18261254635979632
                  },
                  "posterior_stats": {
                    "py/object": "coolest.template.classes.probabilities.PosteriorStatistics",
                    "mean": 0.18831510627478693,
                    "median": 0.18877347762520838,
                    "percentile_16th": 0.18675373680620894,
                    "percentile_84th": 0.1901710495219336
                  },
                  "prior": {
                    "py/object": "coolest.template.classes.probabilities.Prior",
                    "type": null,
                    "documentation": ""
                  },
                  "latex_str": "$\\gamma_{\\rm ext}$",
                  "id": "0-massfield-mass-0-ExternalShear-gamma_ext"
                },
                "phi_ext": {
                  "py/object": "coolest.template.classes.parameter.NonLinearParameter",
                  "documentation": "Orientation of external shear",
                  "units": null,
                  "definition_range": {
                    "py/object": "coolest.template.classes.parameter.DefinitionRange",
                    "min_value": -90.0,
                    "max_value": 90.0
                  },
                  "fixed": false,
                  "point_estimate": {
                    "py/object": "coolest.template.classes.parameter.PointEstimate",
                    "value": -48.666511931974895
                  },
                  "posterior_stats": {
                    "py/object": "coolest.template.classes.probabilities.PosteriorStatistics",
                    "mean": -48.65890441858619,
                    "median": -48.59070958542395,
                    "percentile_16th": -49.00158914830885,
                    "percentile_84th": -48.317873540924126
                  },
                  "prior": {
                    "py/object": "coolest.template.classes.probabilities.Prior",
                    "type": null,
                    "documentation": ""
                  },
                  "latex_str": "$\\phi_{\\rm ext}$",
                  "id": "0-massfield-mass-0-ExternalShear--phi_ext"
                }
              },
              "id": "0-massfield-mass-0-ExternalShear"
            }
          ]
        },
        "documentation": ""
      },
      {
        "py/object": "coolest.template.classes.galaxy.Galaxy",
        "type": "galaxy",
        "name": "a lens galaxy",
        "redshift": 0.5,
        "mass_model": {
          "py/object": "coolest.template.classes.mass_light_model.MassModel",
          "py/seq": [
            {
              "py/object": "coolest.template.classes.profiles.mass.SIE",
              "type": "SIE",
              "documentation": "Powerlaw elliptical mass distribution",
              "parameters": {
                "theta_E": {
                  "py/object": "coolest.template.classes.parameter.NonLinearParameter",
                  "documentation": "Einstein radius",
                  "units": null,
                  "definition_range": {
                    "py/object": "coolest.template.classes.parameter.DefinitionRange",
                    "min_value": 0.0,
                    "max_value": null
                  },
                  "fixed": false,
                  "point_estimate": {
                    "py/object": "coolest.template.classes.parameter.PointEstimate",
                    "value": 0.07167434874089086
                  },
                  "posterior_stats": {
                    "py/object": "coolest.template.classes.probabilities.PosteriorStatistics",
                    "mean": 0.06992318569136004,
                    "median": 0.06865375660710729,
                    "percentile_16th": 0.04878450338351055,
                    "percentile_84th": 0.09405798597548021
                  },
                  "prior": {
                    "py/object": "coolest.template.classes.probabilities.Prior",
                    "type": null,
                    "documentation": ""
                  },
                  "latex_str": "$\\theta_{\\rm E}$",
                  "id": "galaxy_1-mass_model-SIE_0-theta_E"
                },
                "q": {
                  "py/object": "coolest.template.classes.parameter.NonLinearParameter",
                  "documentation": "Axis ratio, semi-minor axis / semi-major axis",
                  "units": null,
                  "definition_range": {
                    "py/object": "coolest.template.classes.parameter.DefinitionRange",
                    "min_value": 0.0,
                    "max_value": 1.0
                  },
                  "fixed": false,
                  "point_estimate": {
                    "py/object": "coolest.template.classes.parameter.PointEstimate",
                    "value": 0.33870308445802244
                  },
                  "posterior_stats": {
                    "py/object": "coolest.template.classes.probabilities.PosteriorStatistics",
                    "mean": 0.35767358333423394,
                    "median": 0.35826159184596607,
                    "percentile_16th": 0.35534968875543343,
                    "percentile_84th": 0.36095708335374926
                  },
                  "prior": {
                    "py/object": "coolest.template.classes.probabilities.Prior",
                    "type": null,
                    "documentation": ""
                  },
                  "latex_str": "$q$",
                  "id": "galaxy_1-mass_model-SIE_0-q"
                },
                "phi": {
                  "py/object": "coolest.template.classes.parameter.NonLinearParameter",
                  "documentation": "Position angle",
                  "units": null,
                  "definition_range": {
                    "py/object": "coolest.template.classes.parameter.DefinitionRange",
                    "min_value": -90.0,
                    "max_value": 90.0
                  },
                  "fixed": false,
                  "point_estimate": {
                    "py/object": "coolest.template.classes.parameter.PointEstimate",
                    "value": 30.078978015231016
                  },
                  "posterior_stats": {
                    "py/object": "coolest.template.classes.probabilities.PosteriorStatistics",
                    "mean": 30.299339528186895,
                    "median": 30.32057864418384,
                    "percentile_16th": 30.08343863437331,
                    "percentile_84th": 30.527814056866177
                  },
                  "prior": {
                    "py/object": "coolest.template.classes.probabilities.Prior",
                    "type": null,
                    "documentation": ""
                  },
                  "latex_str": "$\\phi$",
                  "id": "galaxy_1-mass_model-SIE_0-phi"
                },
                "center_x": {
                  "py/object": "coolest.template.classes.parameter.NonLinearParameter",
                  "documentation": "Profile center along x coordinates",
                  "units": null,
                  "definition_range": {
                    "py/object": "coolest.template.classes.parameter.DefinitionRange",
                    "min_value": null,
                    "max_value": null
                  },
                  "fixed": false,
                  "point_estimate": {
                    "py/object": "coolest.template.classes.parameter.PointEstimate",
                    "value": -0.20856597413425867
                  },
                  "posterior_stats": {
                    "py/object": "coolest.template.classes.probabilities.PosteriorStatistics",
                    "mean": -0.18834719897466673,
                    "median": -0.18673893774220393,
                    "percentile_16th": -0.18213888990071866,
                    "percentile_84th": -0.1950238006429552
                  },
                  "prior": {
                    "py/object": "coolest.template.classes.probabilities.Prior",
                    "type": null,
                    "documentation": ""
                  },
                  "latex_str": "$x_0$",
                  "id": "galaxy_1-mass_model-SIE_0-center_x"
                },
                "center_y": {
                  "py/object": "coolest.template.classes.parameter.NonLinearParameter",
                  "documentation": "Profile center along y coordinates",
                  "units": null,
                  "definition_range": {
                    "py/object": "coolest.template.classes.parameter.DefinitionRange",
                    "min_value": null,
                    "max_value": null
                  },
                  "fixed": false,
                  "point_estimate": {
                    "py/object": "coolest.template.classes.parameter.PointEstimate",
                    "value": 0.6093797291231995
                  },
                  "posterior_stats": {
                    "py/object": "coolest.template.classes.probabilities.PosteriorStatistics",
                    "mean": 0.584567675567601,
                    "median": 0.5846927365197501,
                    "percentile_16th": 0.5763997675659125,
                    "percentile_84th": 0.5922516083566883
                  },
                  "prior": {
                    "py/object": "coolest.template.classes.probabilities.Prior",
                    "type": null,
                    "documentation": ""
                  },
                  "latex_str": "$y_0$",
                  "id": "galaxy_1-mass_model-SIE_0-center_y"
                }
              },
              "id": "galaxy_1-mass_model-SIE_0"
            },
            {
              "py/object": "coolest.template.classes.profiles.mass.PixelatedRegularGridPotential",
              "type": "PixelatedRegularGridPotential",
              "documentation": "A pixelated profile defined on a regular Cartesian grid",
              "parameters": {
                "pixels": {
                  "py/object": "coolest.template.classes.parameter.PixelatedRegularGridParameter",
                  "documentation": "Pixel values",
                  "fits_file": {
                    "py/object": "coolest.template.classes.fits_file.FitsFile",
                    "path": "test_image.fits"
                  },
                  "field_of_view_x": {
                    "py/tuple": [
                      -3.0,
                      1.0
                    ]
                  },
                  "field_of_view_y": {
                    "py/tuple": [
                      -2.0,
                      2.0
                    ]
                  },
                  "num_pix_x": 100,
                  "num_pix_y": 100
                }
              },
              "id": "galaxy_1-mass_model-PixelatedRegularGridPotential_1"
            }
          ]
        },
        "documentation": "",
        "light_model": {
          "py/object": "coolest.template.classes.mass_light_model.LightModel",
          "py/seq": [
            {
              "py/object": "coolest.template.classes.profiles.light.Sersic",
              "type": "Sersic",
              "documentation": "Elliptical Sersic",
              "parameters": {
                "I_eff": {
                  "py/object": "coolest.template.classes.parameter.LinearParameter",
                  "documentation": "Amplitude at the Sersic radius",
                  "units": null,
                  "definition_range": {
                    "py/object": "coolest.template.classes.parameter.DefinitionRange",
                    "min_value": 0.0,
                    "max_value": null
                  },
                  "fixed": false,
                  "point_estimate": {
                    "py/object": "coolest.template.classes.parameter.PointEstimate",
<<<<<<< HEAD
                    "value": 0.014766053302355864
                  },
                  "posterior_stats": {
                    "py/object": "coolest.template.classes.probabilities.PosteriorStatistics",
                    "mean": 0.06028511449852752,
                    "median": 0.06368167866989367,
                    "percentile_16th": 0.04535750706731907,
                    "percentile_84th": 0.07237401570293056
=======
                    "value": 0.4319390580257836
                  },
                  "posterior_stats": {
                    "py/object": "coolest.template.classes.probabilities.PosteriorStatistics",
                    "mean": 0.5010624915409793,
                    "median": 0.4973056577853521,
                    "percentile_16th": 0.4744349480081624,
                    "percentile_84th": 0.5252796215407992
>>>>>>> b9d03df0
                  },
                  "prior": {
                    "py/object": "coolest.template.classes.probabilities.Prior",
                    "type": null,
                    "documentation": ""
                  },
                  "latex_str": "$I_{\\rm Sersic}$",
                  "id": "galaxy_1-light_model-Sersic_0-I_eff"
                },
                "theta_eff": {
                  "py/object": "coolest.template.classes.parameter.NonLinearParameter",
                  "documentation": "Sersic (half-light) radius",
                  "units": null,
                  "definition_range": {
                    "py/object": "coolest.template.classes.parameter.DefinitionRange",
                    "min_value": 0.0,
                    "max_value": null
                  },
                  "fixed": false,
                  "point_estimate": {
                    "py/object": "coolest.template.classes.parameter.PointEstimate",
                    "value": 2.3470581290186785
                  },
                  "posterior_stats": {
                    "py/object": "coolest.template.classes.probabilities.PosteriorStatistics",
                    "mean": 2.3459595937803597,
                    "median": 2.348602600976309,
                    "percentile_16th": 2.3168327925903243,
                    "percentile_84th": 2.374207615547477
                  },
                  "prior": {
                    "py/object": "coolest.template.classes.probabilities.Prior",
                    "type": null,
                    "documentation": ""
                  },
                  "latex_str": "$R_{\\rm Sersic}$",
                  "id": "galaxy_1-light_model-Sersic_0-theta_eff"
                },
                "n": {
                  "py/object": "coolest.template.classes.parameter.NonLinearParameter",
                  "documentation": "Sersic index",
                  "units": null,
                  "definition_range": {
                    "py/object": "coolest.template.classes.parameter.DefinitionRange",
                    "min_value": 0.5,
                    "max_value": 10.0
                  },
                  "fixed": false,
                  "point_estimate": {
                    "py/object": "coolest.template.classes.parameter.PointEstimate",
                    "value": 3.70630896456943
                  },
                  "posterior_stats": {
                    "py/object": "coolest.template.classes.probabilities.PosteriorStatistics",
                    "mean": 3.661981105217391,
                    "median": 3.6659234174611344,
                    "percentile_16th": 3.637759253323347,
                    "percentile_84th": 3.696213854885677
                  },
                  "prior": {
                    "py/object": "coolest.template.classes.probabilities.Prior",
                    "type": null,
                    "documentation": ""
                  },
                  "latex_str": "$n_{\\rm Sersic}$",
                  "id": "galaxy_1-light_model-Sersic_0-n"
                },
                "q": {
                  "py/object": "coolest.template.classes.parameter.NonLinearParameter",
                  "documentation": "Axis ratio, semi-minor axis / semi-major axis",
                  "units": null,
                  "definition_range": {
                    "py/object": "coolest.template.classes.parameter.DefinitionRange",
                    "min_value": 0.0,
                    "max_value": 1.0
                  },
                  "fixed": false,
                  "point_estimate": {
                    "py/object": "coolest.template.classes.parameter.PointEstimate",
                    "value": 0.7890836196154765
                  },
                  "posterior_stats": {
                    "py/object": "coolest.template.classes.probabilities.PosteriorStatistics",
                    "mean": 0.7520462033004366,
                    "median": 0.7489851950720372,
                    "percentile_16th": 0.7434408528270195,
                    "percentile_84th": 0.7578525004558816
                  },
                  "prior": {
                    "py/object": "coolest.template.classes.probabilities.Prior",
                    "type": null,
                    "documentation": ""
                  },
                  "latex_str": "$q$",
                  "id": "galaxy_1-light_model-Sersic_0-q"
                },
                "phi": {
                  "py/object": "coolest.template.classes.parameter.NonLinearParameter",
                  "documentation": "Position angle",
                  "units": null,
                  "definition_range": {
                    "py/object": "coolest.template.classes.parameter.DefinitionRange",
                    "min_value": -90.0,
                    "max_value": 90.0
                  },
                  "fixed": false,
                  "point_estimate": {
                    "py/object": "coolest.template.classes.parameter.PointEstimate",
                    "value": 30.316531977711463
                  },
                  "posterior_stats": {
                    "py/object": "coolest.template.classes.probabilities.PosteriorStatistics",
                    "mean": 34.78661974562626,
                    "median": 34.830511290855306,
                    "percentile_16th": 34.05933523320198,
                    "percentile_84th": 35.652827546374496
                  },
                  "prior": {
                    "py/object": "coolest.template.classes.probabilities.Prior",
                    "type": null,
                    "documentation": ""
                  },
                  "latex_str": "$\\phi$",
                  "id": "galaxy_1-light_model-Sersic_0-phi"
                },
                "center_x": {
                  "py/object": "coolest.template.classes.parameter.NonLinearParameter",
                  "documentation": "Profile center along x coordinates",
                  "units": null,
                  "definition_range": {
                    "py/object": "coolest.template.classes.parameter.DefinitionRange",
                    "min_value": null,
                    "max_value": null
                  },
                  "fixed": false,
                  "point_estimate": {
                    "py/object": "coolest.template.classes.parameter.PointEstimate",
                    "value": 0.3760957919661199
                  },
                  "posterior_stats": {
                    "py/object": "coolest.template.classes.probabilities.PosteriorStatistics",
                    "mean": 0.401912121538694,
                    "median": 0.4025927278718432,
                    "percentile_16th": 0.4086800932080009,
                    "percentile_84th": 0.3953162837814546
                  },
                  "prior": {
                    "py/object": "coolest.template.classes.probabilities.Prior",
                    "type": null,
                    "documentation": ""
                  },
                  "latex_str": "$x_0$",
                  "id": "galaxy_1-light_model-Sersic_0-center_x"
                },
                "center_y": {
                  "py/object": "coolest.template.classes.parameter.NonLinearParameter",
                  "documentation": "Profile center along y coordinates",
                  "units": null,
                  "definition_range": {
                    "py/object": "coolest.template.classes.parameter.DefinitionRange",
                    "min_value": null,
                    "max_value": null
                  },
                  "fixed": false,
                  "point_estimate": {
                    "py/object": "coolest.template.classes.parameter.PointEstimate",
                    "value": -0.5153449297371087
                  },
                  "posterior_stats": {
                    "py/object": "coolest.template.classes.probabilities.PosteriorStatistics",
                    "mean": -0.49577039712104104,
                    "median": -0.49723913596351377,
                    "percentile_16th": -0.5048828572341135,
                    "percentile_84th": -0.48726077361269454
                  },
                  "prior": {
                    "py/object": "coolest.template.classes.probabilities.Prior",
                    "type": null,
                    "documentation": ""
                  },
                  "latex_str": "$y_0$",
                  "id": "galaxy_1-light_model-Sersic_0-center_y"
                }
              },
              "id": "galaxy_1-light_model-Sersic_0"
            },
            {
              "py/object": "coolest.template.classes.profiles.light.Sersic",
              "type": "Sersic",
              "documentation": "Elliptical Sersic",
              "parameters": {
                "I_eff": {
                  "py/object": "coolest.template.classes.parameter.LinearParameter",
                  "documentation": "Amplitude at the Sersic radius",
                  "units": null,
                  "definition_range": {
                    "py/object": "coolest.template.classes.parameter.DefinitionRange",
                    "min_value": 0.0,
                    "max_value": null
                  },
                  "fixed": false,
                  "point_estimate": {
                    "py/object": "coolest.template.classes.parameter.PointEstimate",
<<<<<<< HEAD
                    "value": 1.4338463496239866
                  },
                  "posterior_stats": {
                    "py/object": "coolest.template.classes.probabilities.PosteriorStatistics",
                    "mean": 0.7957334154826193,
                    "median": 0.7619308953427046,
                    "percentile_16th": 0.5945086709874735,
                    "percentile_84th": 0.8860049005404638
=======
                    "value": 8.937804241227045
                  },
                  "posterior_stats": {
                    "py/object": "coolest.template.classes.probabilities.PosteriorStatistics",
                    "mean": 52.89889542113829,
                    "median": 40.548866525750604,
                    "percentile_16th": 30.514435270301544,
                    "percentile_84th": 57.4181813775268
>>>>>>> b9d03df0
                  },
                  "prior": {
                    "py/object": "coolest.template.classes.probabilities.Prior",
                    "type": null,
                    "documentation": ""
                  },
                  "latex_str": "$I_{\\rm Sersic}$",
                  "id": "galaxy_1-light_model-Sersic_1-I_eff"
                },
                "theta_eff": {
                  "py/object": "coolest.template.classes.parameter.NonLinearParameter",
                  "documentation": "Sersic (half-light) radius",
                  "units": null,
                  "definition_range": {
                    "py/object": "coolest.template.classes.parameter.DefinitionRange",
                    "min_value": 0.0,
                    "max_value": null
                  },
                  "fixed": false,
                  "point_estimate": {
                    "py/object": "coolest.template.classes.parameter.PointEstimate",
                    "value": 0.31550096956926016
                  },
                  "posterior_stats": {
                    "py/object": "coolest.template.classes.probabilities.PosteriorStatistics",
                    "mean": 0.12641065554060535,
                    "median": 0.12310445594321706,
                    "percentile_16th": 0.1001906119423908,
                    "percentile_84th": 0.15085263346515526
                  },
                  "prior": {
                    "py/object": "coolest.template.classes.probabilities.Prior",
                    "type": null,
                    "documentation": ""
                  },
                  "latex_str": "$R_{\\rm Sersic}$",
                  "id": "galaxy_1-light_model-Sersic_1-theta_eff"
                },
                "n": {
                  "py/object": "coolest.template.classes.parameter.NonLinearParameter",
                  "documentation": "Sersic index",
                  "units": null,
                  "definition_range": {
                    "py/object": "coolest.template.classes.parameter.DefinitionRange",
                    "min_value": 0.5,
                    "max_value": 10.0
                  },
                  "fixed": false,
                  "point_estimate": {
                    "py/object": "coolest.template.classes.parameter.PointEstimate",
                    "value": 3.6616396115995817
                  },
                  "posterior_stats": {
                    "py/object": "coolest.template.classes.probabilities.PosteriorStatistics",
                    "mean": 3.559714297626577,
                    "median": 3.5572035951722114,
                    "percentile_16th": 3.5296001504006624,
                    "percentile_84th": 3.5834958095184124
                  },
                  "prior": {
                    "py/object": "coolest.template.classes.probabilities.Prior",
                    "type": null,
                    "documentation": ""
                  },
                  "latex_str": "$n_{\\rm Sersic}$",
                  "id": "galaxy_1-light_model-Sersic_1-n"
                },
                "q": {
                  "py/object": "coolest.template.classes.parameter.NonLinearParameter",
                  "documentation": "Axis ratio, semi-minor axis / semi-major axis",
                  "units": null,
                  "definition_range": {
                    "py/object": "coolest.template.classes.parameter.DefinitionRange",
                    "min_value": 0.0,
                    "max_value": 1.0
                  },
                  "fixed": false,
                  "point_estimate": {
                    "py/object": "coolest.template.classes.parameter.PointEstimate",
                    "value": 0.33870308445802244
                  },
                  "posterior_stats": {
                    "py/object": "coolest.template.classes.probabilities.PosteriorStatistics",
                    "mean": 0.35767358333423394,
                    "median": 0.35826159184596607,
                    "percentile_16th": 0.35534968875543343,
                    "percentile_84th": 0.36095708335374926
                  },
                  "prior": {
                    "py/object": "coolest.template.classes.probabilities.Prior",
                    "type": null,
                    "documentation": ""
                  },
                  "latex_str": "$q$",
                  "id": "galaxy_1-light_model-Sersic_1-q"
                },
                "phi": {
                  "py/object": "coolest.template.classes.parameter.NonLinearParameter",
                  "documentation": "Position angle",
                  "units": null,
                  "definition_range": {
                    "py/object": "coolest.template.classes.parameter.DefinitionRange",
                    "min_value": -90.0,
                    "max_value": 90.0
                  },
                  "fixed": false,
                  "point_estimate": {
                    "py/object": "coolest.template.classes.parameter.PointEstimate",
                    "value": 30.078978015231016
                  },
                  "posterior_stats": {
                    "py/object": "coolest.template.classes.probabilities.PosteriorStatistics",
                    "mean": 30.299339528186895,
                    "median": 30.32057864418384,
                    "percentile_16th": 30.08343863437331,
                    "percentile_84th": 30.527814056866177
                  },
                  "prior": {
                    "py/object": "coolest.template.classes.probabilities.Prior",
                    "type": null,
                    "documentation": ""
                  },
                  "latex_str": "$\\phi$",
                  "id": "galaxy_1-light_model-Sersic_1-phi"
                },
                "center_x": {
                  "py/object": "coolest.template.classes.parameter.NonLinearParameter",
                  "documentation": "Profile center along x coordinates",
                  "units": null,
                  "definition_range": {
                    "py/object": "coolest.template.classes.parameter.DefinitionRange",
                    "min_value": null,
                    "max_value": null
                  },
                  "fixed": false,
                  "point_estimate": {
                    "py/object": "coolest.template.classes.parameter.PointEstimate",
                    "value": -0.20856597413425867
                  },
                  "posterior_stats": {
                    "py/object": "coolest.template.classes.probabilities.PosteriorStatistics",
                    "mean": -0.18834719897466673,
                    "median": -0.18673893774220393,
                    "percentile_16th": -0.18213888990071866,
                    "percentile_84th": -0.1950238006429552
                  },
                  "prior": {
                    "py/object": "coolest.template.classes.probabilities.Prior",
                    "type": null,
                    "documentation": ""
                  },
                  "latex_str": "$x_0$",
                  "id": "galaxy_1-light_model-Sersic_1-center_x"
                },
                "center_y": {
                  "py/object": "coolest.template.classes.parameter.NonLinearParameter",
                  "documentation": "Profile center along y coordinates",
                  "units": null,
                  "definition_range": {
                    "py/object": "coolest.template.classes.parameter.DefinitionRange",
                    "min_value": null,
                    "max_value": null
                  },
                  "fixed": false,
                  "point_estimate": {
                    "py/object": "coolest.template.classes.parameter.PointEstimate",
                    "value": 0.6093797291231995
                  },
                  "posterior_stats": {
                    "py/object": "coolest.template.classes.probabilities.PosteriorStatistics",
                    "mean": 0.584567675567601,
                    "median": 0.5846927365197501,
                    "percentile_16th": 0.5763997675659125,
                    "percentile_84th": 0.5922516083566883
                  },
                  "prior": {
                    "py/object": "coolest.template.classes.probabilities.Prior",
                    "type": null,
                    "documentation": ""
                  },
                  "latex_str": "$y_0$",
                  "id": "galaxy_1-light_model-Sersic_1-center_y"
                }
              },
              "id": "galaxy_1-light_model-Sersic_1"
            }
          ]
        }
      },
      {
        "py/object": "coolest.template.classes.galaxy.Galaxy",
        "type": "galaxy",
        "name": "a source galaxy",
        "redshift": 2.0,
        "mass_model": {
          "py/object": "coolest.template.classes.mass_light_model.MassModel",
          "py/seq": []
        },
        "documentation": "",
        "light_model": {
          "py/object": "coolest.template.classes.mass_light_model.LightModel",
          "py/seq": [
            {
              "py/object": "coolest.template.classes.profiles.light.Sersic",
              "type": "Sersic",
              "documentation": "Elliptical Sersic",
              "parameters": {
                "I_eff": {
                  "py/object": "coolest.template.classes.parameter.LinearParameter",
                  "documentation": "Amplitude at the Sersic radius",
                  "units": null,
                  "definition_range": {
                    "py/object": "coolest.template.classes.parameter.DefinitionRange",
                    "min_value": 0.0,
                    "max_value": null
                  },
                  "fixed": false,
                  "point_estimate": {
                    "py/object": "coolest.template.classes.parameter.PointEstimate",
<<<<<<< HEAD
                    "value": 0.15103891585827842
                  },
                  "posterior_stats": {
                    "py/object": "coolest.template.classes.probabilities.PosteriorStatistics",
                    "mean": 0.14122276001768075,
                    "median": 0.14159337551923745,
                    "percentile_16th": 0.13899369314138507,
                    "percentile_84th": 0.14398821724751212
=======
                    "value": 0.011400107405072468
                  },
                  "posterior_stats": {
                    "py/object": "coolest.template.classes.probabilities.PosteriorStatistics",
                    "mean": 0.25895014606624983,
                    "median": 0.2729508824225879,
                    "percentile_16th": 0.17469477092764235,
                    "percentile_84th": 0.345059498369391
>>>>>>> b9d03df0
                  },
                  "prior": {
                    "py/object": "coolest.template.classes.probabilities.Prior",
                    "type": null,
                    "documentation": ""
                  },
                  "latex_str": "$I_{\\rm Sersic}$",
                  "id": "galaxy_2-light_model-Sersic_0-I_eff"
                },
                "theta_eff": {
                  "py/object": "coolest.template.classes.parameter.NonLinearParameter",
                  "documentation": "Sersic (half-light) radius",
                  "units": null,
                  "definition_range": {
                    "py/object": "coolest.template.classes.parameter.DefinitionRange",
                    "min_value": 0.0,
                    "max_value": null
                  },
                  "fixed": false,
                  "point_estimate": {
                    "py/object": "coolest.template.classes.parameter.PointEstimate",
                    "value": 1.409540875100112
                  },
                  "posterior_stats": {
                    "py/object": "coolest.template.classes.probabilities.PosteriorStatistics",
                    "mean": 1.3598167473798615,
                    "median": 1.355808843500783,
                    "percentile_16th": 1.3336052152869904,
                    "percentile_84th": 1.3857060090497602
                  },
                  "prior": {
                    "py/object": "coolest.template.classes.probabilities.Prior",
                    "type": null,
                    "documentation": ""
                  },
                  "latex_str": "$R_{\\rm Sersic}$",
                  "id": "galaxy_2-light_model-Sersic_0-theta_eff"
                },
                "n": {
                  "py/object": "coolest.template.classes.parameter.NonLinearParameter",
                  "documentation": "Sersic index",
                  "units": null,
                  "definition_range": {
                    "py/object": "coolest.template.classes.parameter.DefinitionRange",
                    "min_value": 0.5,
                    "max_value": 10.0
                  },
                  "fixed": false,
                  "point_estimate": {
                    "py/object": "coolest.template.classes.parameter.PointEstimate",
                    "value": 3.5264152826231103
                  },
                  "posterior_stats": {
                    "py/object": "coolest.template.classes.probabilities.PosteriorStatistics",
                    "mean": 3.450697256563021,
                    "median": 3.4522754563576736,
                    "percentile_16th": 3.424329077571521,
                    "percentile_84th": 3.4838372796902197
                  },
                  "prior": {
                    "py/object": "coolest.template.classes.probabilities.Prior",
                    "type": null,
                    "documentation": ""
                  },
                  "latex_str": "$n_{\\rm Sersic}$",
                  "id": "galaxy_2-light_model-Sersic_0-n"
                },
                "q": {
                  "py/object": "coolest.template.classes.parameter.NonLinearParameter",
                  "documentation": "Axis ratio, semi-minor axis / semi-major axis",
                  "units": null,
                  "definition_range": {
                    "py/object": "coolest.template.classes.parameter.DefinitionRange",
                    "min_value": 0.0,
                    "max_value": 1.0
                  },
                  "fixed": false,
                  "point_estimate": {
                    "py/object": "coolest.template.classes.parameter.PointEstimate",
                    "value": 0.6836401763906882
                  },
                  "posterior_stats": {
                    "py/object": "coolest.template.classes.probabilities.PosteriorStatistics",
                    "mean": 0.7076092688385435,
                    "median": 0.7080241408142934,
                    "percentile_16th": 0.70127762697327,
                    "percentile_84th": 0.712582518461047
                  },
                  "prior": {
                    "py/object": "coolest.template.classes.probabilities.Prior",
                    "type": null,
                    "documentation": ""
                  },
                  "latex_str": "$q$",
                  "id": "galaxy_2-light_model-Sersic_0-q"
                },
                "phi": {
                  "py/object": "coolest.template.classes.parameter.NonLinearParameter",
                  "documentation": "Position angle",
                  "units": null,
                  "definition_range": {
                    "py/object": "coolest.template.classes.parameter.DefinitionRange",
                    "min_value": -90.0,
                    "max_value": 90.0
                  },
                  "fixed": false,
                  "point_estimate": {
                    "py/object": "coolest.template.classes.parameter.PointEstimate",
                    "value": 81.04166097754673
                  },
                  "posterior_stats": {
                    "py/object": "coolest.template.classes.probabilities.PosteriorStatistics",
                    "mean": 79.35431748498314,
                    "median": 79.36455248129138,
                    "percentile_16th": 78.74750410591524,
                    "percentile_84th": 80.1133504608785
                  },
                  "prior": {
                    "py/object": "coolest.template.classes.probabilities.Prior",
                    "type": null,
                    "documentation": ""
                  },
                  "latex_str": "$\\phi$",
                  "id": "galaxy_2-light_model-Sersic_0-phi"
                },
                "center_x": {
                  "py/object": "coolest.template.classes.parameter.NonLinearParameter",
                  "documentation": "Profile center along x coordinates",
                  "units": null,
                  "definition_range": {
                    "py/object": "coolest.template.classes.parameter.DefinitionRange",
                    "min_value": null,
                    "max_value": null
                  },
                  "fixed": false,
                  "point_estimate": {
                    "py/object": "coolest.template.classes.parameter.PointEstimate",
                    "value": -0.16664787189452135
                  },
                  "posterior_stats": {
                    "py/object": "coolest.template.classes.probabilities.PosteriorStatistics",
                    "mean": -0.12088139198140066,
                    "median": -0.12010676742229422,
                    "percentile_16th": -0.11392739891870046,
                    "percentile_84th": -0.12939150461255922
                  },
                  "prior": {
                    "py/object": "coolest.template.classes.probabilities.Prior",
                    "type": null,
                    "documentation": ""
                  },
                  "latex_str": "$x_0$",
                  "id": "galaxy_2-light_model-Sersic_0-center_x"
                },
                "center_y": {
                  "py/object": "coolest.template.classes.parameter.NonLinearParameter",
                  "documentation": "Profile center along y coordinates",
                  "units": null,
                  "definition_range": {
                    "py/object": "coolest.template.classes.parameter.DefinitionRange",
                    "min_value": null,
                    "max_value": null
                  },
                  "fixed": false,
                  "point_estimate": {
                    "py/object": "coolest.template.classes.parameter.PointEstimate",
                    "value": -0.584725422671266
                  },
                  "posterior_stats": {
                    "py/object": "coolest.template.classes.probabilities.PosteriorStatistics",
                    "mean": -0.635597822462164,
                    "median": -0.6370659736742176,
                    "percentile_16th": -0.6474869279252469,
                    "percentile_84th": -0.6257671694516034
                  },
                  "prior": {
                    "py/object": "coolest.template.classes.probabilities.Prior",
                    "type": null,
                    "documentation": ""
                  },
                  "latex_str": "$y_0$",
                  "id": "galaxy_2-light_model-Sersic_0-center_y"
                }
              },
              "id": "galaxy_2-light_model-Sersic_0"
            },
            {
              "py/object": "coolest.template.classes.profiles.light.Shapelets",
              "type": "Shapelets",
              "documentation": "Set of shapelet functions",
              "parameters": {
                "n_max": {
                  "py/object": "coolest.template.classes.parameter.NonLinearParameter",
                  "documentation": "Maximum order of the Shapelet decomposition",
                  "units": null,
                  "definition_range": {
                    "py/object": "coolest.template.classes.parameter.DefinitionRange",
                    "min_value": -1,
                    "max_value": null
                  },
                  "fixed": true,
                  "point_estimate": {
                    "py/object": "coolest.template.classes.parameter.PointEstimate",
                    "value": 3
                  },
                  "posterior_stats": {
                    "py/object": "coolest.template.classes.probabilities.PosteriorStatistics",
                    "mean": 3.0,
                    "median": 3.0,
                    "percentile_16th": 3.0,
                    "percentile_84th": 3.0
                  },
                  "prior": {
                    "py/object": "coolest.template.classes.probabilities.Prior",
                    "type": null,
                    "documentation": ""
                  },
                  "latex_str": "$\\n_{\\rm max}$",
                  "id": "galaxy_2-light_model-Shapelets_1-n_max"
                },
                "beta": {
                  "py/object": "coolest.template.classes.parameter.NonLinearParameter",
                  "documentation": "Shapelet characteristic scale",
                  "units": null,
                  "definition_range": {
                    "py/object": "coolest.template.classes.parameter.DefinitionRange",
                    "min_value": 0.0,
                    "max_value": null
                  },
                  "fixed": false,
                  "point_estimate": {
                    "py/object": "coolest.template.classes.parameter.PointEstimate",
                    "value": 0.4928337218062439
                  },
                  "posterior_stats": {
                    "py/object": "coolest.template.classes.probabilities.PosteriorStatistics",
                    "mean": 0.4185027271728625,
                    "median": 0.4155366651749543,
                    "percentile_16th": 0.40745245308643313,
                    "percentile_84th": 0.42936309478068524
                  },
                  "prior": {
                    "py/object": "coolest.template.classes.probabilities.Prior",
                    "type": null,
                    "documentation": ""
                  },
                  "latex_str": "$\\beta$",
                  "id": "galaxy_2-light_model-Shapelets_1-beta"
                },
                "amps": {
                  "py/object": "coolest.template.classes.parameter.LinearParameter",
                  "documentation": "Set of amplitude values for each shapelet function",
                  "units": null,
                  "definition_range": {
                    "py/object": "coolest.template.classes.parameter.DefinitionRange",
                    "min_value": null,
                    "max_value": null
                  },
                  "fixed": false,
                  "point_estimate": {
                    "py/object": "coolest.template.classes.parameter.PointEstimate",
                    "value": [
<<<<<<< HEAD
                      147.0954560185014,
                      64.01170985714822,
                      70.36863082977047,
                      64.20628110174452,
                      15.997808282281893,
                      50.68591604215162,
                      6.241177178412913,
                      11.345334972593072,
                      2.418620993852569,
                      20.45144733844497
=======
                      73.87318226029922,
                      -46.71742998024687,
                      36.084230958768075,
                      8.024411201795424,
                      -28.394635246446555,
                      4.569019914503646,
                      2.996799115569363,
                      10.57408723078226,
                      -8.454714686604277,
                      -3.8997449904276325
>>>>>>> b9d03df0
                    ]
                  },
                  "posterior_stats": {
                    "py/object": "coolest.template.classes.probabilities.PosteriorStatistics",
                    "mean": [
<<<<<<< HEAD
                      157.21498523555692,
                      62.337126647819126,
                      82.47745298074206,
                      65.21737426713433,
                      18.030505448433882,
                      67.71705731945539,
                      0.4066769763343867,
                      8.438080921246138,
                      1.7798102642643596,
                      28.076298019984403
                    ],
                    "median": [
                      157.8019693053004,
                      62.840661089657075,
                      84.07675975812244,
                      65.92120503790198,
                      19.31676006733352,
                      68.81908639182348,
                      0.6448403605412709,
                      8.463852938922248,
                      2.507482979190567,
                      28.741484007553467
                    ],
                    "percentile_16th": [
                      151.66455919970923,
                      64.9399529521708,
                      78.02428071636346,
                      60.689411424052814,
                      23.4251437187875,
                      61.72273932197968,
                      2.160167308189708,
                      5.179734651834459,
                      5.3993369449331245,
                      25.077826830928984
                    ],
                    "percentile_84th": [
                      161.9925394151198,
                      59.08832225107978,
                      86.82609876213284,
                      69.17441537502782,
                      12.43491436015557,
                      73.34527888365528,
                      -1.4625726244520036,
                      12.463366771128783,
                      -1.8273325683094372,
                      30.901973678821665
=======
                      85.39030136115052,
                      -48.643235481214234,
                      52.45150491861126,
                      8.447576267941104,
                      -37.974394717680795,
                      15.616714074570796,
                      -0.65721373393435,
                      14.827872203524679,
                      -18.00087657428936,
                      0.0817204743501296
                    ],
                    "median": [
                      86.11994355177728,
                      -49.514738726390156,
                      53.48211623171255,
                      8.84148205746801,
                      -38.44194797524866,
                      16.227813393187123,
                      -0.7475434853560567,
                      15.217870928420567,
                      -18.569631196346855,
                      0.2721339625037834
                    ],
                    "percentile_16th": [
                      78.74382774843058,
                      -46.21645115205209,
                      48.705849404000006,
                      7.022780288813864,
                      -35.431320594125964,
                      13.272428993608722,
                      0.39117929710264226,
                      13.209506780101583,
                      -16.434814959431296,
                      -0.8863019813181044
                    ],
                    "percentile_84th": [
                      90.23287519811197,
                      -50.832625116140434,
                      55.834663455030245,
                      9.794412227950708,
                      -40.470803098943264,
                      17.63923874002353,
                      -1.5255487940797383,
                      16.220668072454597,
                      -19.533901250383124,
                      0.9490065995731229
>>>>>>> b9d03df0
                    ]
                  },
                  "prior": {
                    "py/object": "coolest.template.classes.probabilities.Prior",
                    "type": null,
                    "documentation": ""
                  },
                  "latex_str": "$A$",
                  "id": "galaxy_2-light_model-Shapelets-amps"
                },
                "center_x": {
                  "py/object": "coolest.template.classes.parameter.NonLinearParameter",
                  "documentation": "Shapelets center along x coordinates",
                  "units": null,
                  "definition_range": {
                    "py/object": "coolest.template.classes.parameter.DefinitionRange",
                    "min_value": null,
                    "max_value": null
                  },
                  "fixed": false,
                  "point_estimate": {
                    "py/object": "coolest.template.classes.parameter.PointEstimate",
                    "value": 0.3375363565469128
                  },
                  "posterior_stats": {
                    "py/object": "coolest.template.classes.probabilities.PosteriorStatistics",
                    "mean": 0.3122009652039853,
                    "median": 0.3166638648136369,
                    "percentile_16th": 0.32487659839117655,
                    "percentile_84th": 0.29923163826307386
                  },
                  "prior": {
                    "py/object": "coolest.template.classes.probabilities.Prior",
                    "type": null,
                    "documentation": ""
                  },
                  "latex_str": "$x_0$",
                  "id": "galaxy_2-light_model-Shapelets_1-center_x"
                },
                "center_y": {
                  "py/object": "coolest.template.classes.parameter.NonLinearParameter",
                  "documentation": "Shapelets center along y coordinates",
                  "units": null,
                  "definition_range": {
                    "py/object": "coolest.template.classes.parameter.DefinitionRange",
                    "min_value": null,
                    "max_value": null
                  },
                  "fixed": false,
                  "point_estimate": {
                    "py/object": "coolest.template.classes.parameter.PointEstimate",
                    "value": -0.3080683728433468
                  },
                  "posterior_stats": {
                    "py/object": "coolest.template.classes.probabilities.PosteriorStatistics",
                    "mean": -0.32593117826012297,
                    "median": -0.3274907573906292,
                    "percentile_16th": -0.3362976345095285,
                    "percentile_84th": -0.31839860849796947
                  },
                  "prior": {
                    "py/object": "coolest.template.classes.probabilities.Prior",
                    "type": null,
                    "documentation": ""
                  },
                  "latex_str": "$y_0$",
                  "id": "galaxy_2-light_model-Shapelets_1-center_y"
                }
              },
              "id": "galaxy_2-light_model-Shapelets_1"
            },
            {
              "py/object": "coolest.template.classes.profiles.light.LensedPS",
              "type": "LensedPS",
              "documentation": "Set of lensed point sources",
              "parameters": {
                "ra_list": {
                  "py/object": "coolest.template.classes.parameter.NonLinearParameterSet",
                  "documentation": "RA positions of the lensed point sources",
                  "units": null,
                  "definition_range": {
                    "py/object": "coolest.template.classes.parameter.DefinitionRange",
                    "min_value": null,
                    "max_value": null
                  },
                  "fixed": false,
                  "point_estimate": {
                    "py/object": "coolest.template.classes.parameter.PointEstimate",
                    "value": [
                      0.12316222642191837
                    ]
                  },
                  "posterior_stats": {
                    "py/object": "coolest.template.classes.probabilities.PosteriorStatistics",
                    "mean": [
                      0.03879812687755888
                    ],
                    "median": [
                      0.03367974185999391
                    ],
                    "percentile_16th": [
                      0.05335674182768223
                    ],
                    "percentile_84th": [
                      0.022017360483099456
                    ]
                  },
                  "prior": {
                    "py/object": "coolest.template.classes.probabilities.Prior",
                    "type": null,
                    "documentation": ""
                  },
                  "latex_str": "$ra$",
                  "id": "galaxy_2-light_model-LensedPS_2-ra_list"
                },
                "dec_list": {
                  "py/object": "coolest.template.classes.parameter.NonLinearParameterSet",
                  "documentation": "DEC positions of the lensed point sources",
                  "units": null,
                  "definition_range": {
                    "py/object": "coolest.template.classes.parameter.DefinitionRange",
                    "min_value": null,
                    "max_value": null
                  },
                  "fixed": false,
                  "point_estimate": {
                    "py/object": "coolest.template.classes.parameter.PointEstimate",
                    "value": [
                      0.14431387057964085
                    ]
                  },
                  "posterior_stats": {
                    "py/object": "coolest.template.classes.probabilities.PosteriorStatistics",
                    "mean": [
                      0.23350075156674385
                    ],
                    "median": [
                      0.2288231742112998
                    ],
                    "percentile_16th": [
                      0.214872174027155
                    ],
                    "percentile_84th": [
                      0.25346149404567064
                    ]
                  },
                  "prior": {
                    "py/object": "coolest.template.classes.probabilities.Prior",
                    "type": null,
                    "documentation": ""
                  },
                  "latex_str": "$dec$",
                  "id": "galaxy_2-light_model-LensedPS_2-dec_list"
                },
                "amps": {
                  "py/object": "coolest.template.classes.parameter.LinearParameterSet",
                  "documentation": "Set of amplitude values for the lensed point sources",
                  "units": null,
                  "definition_range": {
                    "py/object": "coolest.template.classes.parameter.DefinitionRange",
                    "min_value": 0.0,
                    "max_value": null
                  },
                  "fixed": false,
                  "point_estimate": {
                    "py/object": "coolest.template.classes.parameter.PointEstimate",
                    "value": [
<<<<<<< HEAD
                      5.8443964725843855
=======
                      0.08503402537181823
>>>>>>> b9d03df0
                    ]
                  },
                  "posterior_stats": {
                    "py/object": "coolest.template.classes.probabilities.PosteriorStatistics",
                    "mean": [
<<<<<<< HEAD
                      7.0638179832656505
                    ],
                    "median": [
                      7.330553800291556
                    ],
                    "percentile_16th": [
                      5.933793911929322
                    ],
                    "percentile_84th": [
                      8.015623687574728
=======
                      0.07238631786046043
                    ],
                    "median": [
                      0.05700176010972065
                    ],
                    "percentile_16th": [
                      -0.07994995174762588
                    ],
                    "percentile_84th": [
                      0.1879067961124175
>>>>>>> b9d03df0
                    ]
                  },
                  "prior": {
                    "py/object": "coolest.template.classes.probabilities.Prior",
                    "type": null,
                    "documentation": ""
                  },
                  "latex_str": "$A$",
                  "id": "galaxy_2-light_model-LensedPS_2-amps"
                }
              },
              "id": "galaxy_2-light_model-LensedPS_2"
            }
          ]
        }
      },
      {
        "py/object": "coolest.template.classes.galaxy.Galaxy",
        "type": "galaxy",
        "name": "another source",
        "redshift": 1.5,
        "mass_model": {
          "py/object": "coolest.template.classes.mass_light_model.MassModel",
          "py/seq": []
        },
        "documentation": "",
        "light_model": {
          "py/object": "coolest.template.classes.mass_light_model.LightModel",
          "py/seq": [
            {
              "py/object": "coolest.template.classes.profiles.light.PixelatedRegularGrid",
              "type": "PixelatedRegularGrid",
              "documentation": "A pixelated profile defined on a regular Cartesian grid",
              "parameters": {
                "pixels": {
                  "py/object": "coolest.template.classes.parameter.PixelatedRegularGridParameter",
                  "documentation": "Pixel values",
                  "fits_file": {
                    "py/object": "coolest.template.classes.fits_file.FitsFile",
                    "path": "test_image.fits"
                  },
                  "field_of_view_x": {
                    "py/tuple": [
                      -3.0,
                      1.0
                    ]
                  },
                  "field_of_view_y": {
                    "py/tuple": [
                      -2.0,
                      2.0
                    ]
                  },
                  "num_pix_x": 100,
                  "num_pix_y": 100
                }
              },
              "id": "galaxy_3-light_model-PixelatedRegularGrid_0"
            }
          ]
        }
      }
    ]
  },
  "observation": {
    "py/object": "coolest.template.classes.observation.Observation",
    "pixels": {
      "py/object": "coolest.template.classes.grid.PixelatedRegularGrid",
      "fits_file": {
        "py/object": "coolest.template.classes.fits_file.FitsFile",
        "path": "test_image.fits"
      },
      "documentation": "",
      "field_of_view_x": {
        "py/tuple": [
          -4.0,
          4.0
        ]
      },
      "field_of_view_y": {
        "py/tuple": [
          -4.0,
          4.0
        ]
      },
      "num_pix_x": 100,
      "num_pix_y": 100
    },
    "exposure_time": null,
    "mag_zero_point": null,
    "mag_sky_brightness": null,
    "noise": {
      "py/object": "coolest.template.classes.noise.NoiseMap",
      "type": "NoiseMap",
      "noise_map": {
        "py/object": "coolest.template.classes.grid.PixelatedRegularGrid",
        "fits_file": {
          "py/object": "coolest.template.classes.fits_file.FitsFile",
          "path": "test_image.fits"
        },
        "documentation": "",
        "field_of_view_x": {
          "py/tuple": [
            -4.0,
            4.0
          ]
        },
        "field_of_view_y": {
          "py/tuple": [
            -4.0,
            4.0
          ]
        },
        "num_pix_x": 100,
        "num_pix_y": 100
      },
      "documentation": "Noise characterized by a noise map, which contains diagonal elements of the data covariance matrix"
    },
    "documentation": "Defines the observation itself, that is the image pixels, the exposure time,\n    the noise model and/or properties, the magnitude zero-point and sky brightness."
  },
  "instrument": {
    "py/object": "coolest.template.classes.instrument.Instrument",
    "name": "some instrument",
    "band": "F160W",
    "pixel_size": 0.08,
    "readout_noise": 4,
    "psf": {
      "py/object": "coolest.template.classes.psf.PixelatedPSF",
      "type": "PixelatedPSF",
      "description": "a PSF kernel",
      "pixels": {
        "py/object": "coolest.template.classes.grid.PixelatedRegularGrid",
        "fits_file": {
          "py/object": "coolest.template.classes.fits_file.FitsFile",
          "path": "test_psf.fits"
        },
        "documentation": "",
        "field_of_view_x": {
          "py/tuple": [
            -3.96,
            3.96
          ]
        },
        "field_of_view_y": {
          "py/tuple": [
            -3.96,
            3.96
          ]
        },
        "num_pix_x": 99,
        "num_pix_y": 99
      },
      "documentation": ""
    },
    "documentation": "Defines the instrument used for the observation.\n    This includes the name of the telescope and detector, the filter, \n    the pixel size, the readout noise and the point spread function (PSF)."
  },
  "cosmology": {
    "py/object": "coolest.template.classes.cosmology.Cosmology",
    "H0": 73.0,
    "Om0": 0.3,
    "astropy_name": "FlatLambdaCDM",
    "documentation": "Defines the cosmological model. \n    Currently, only FlatLambdaCDM from astropy is supported, based on H0 and Omega_m."
  },
  "standard": "COOLEST",
  "meta": {}
}<|MERGE_RESOLUTION|>--- conflicted
+++ resolved
@@ -303,16 +303,6 @@
                   "fixed": false,
                   "point_estimate": {
                     "py/object": "coolest.template.classes.parameter.PointEstimate",
-<<<<<<< HEAD
-                    "value": 0.014766053302355864
-                  },
-                  "posterior_stats": {
-                    "py/object": "coolest.template.classes.probabilities.PosteriorStatistics",
-                    "mean": 0.06028511449852752,
-                    "median": 0.06368167866989367,
-                    "percentile_16th": 0.04535750706731907,
-                    "percentile_84th": 0.07237401570293056
-=======
                     "value": 0.4319390580257836
                   },
                   "posterior_stats": {
@@ -321,7 +311,6 @@
                     "median": 0.4973056577853521,
                     "percentile_16th": 0.4744349480081624,
                     "percentile_84th": 0.5252796215407992
->>>>>>> b9d03df0
                   },
                   "prior": {
                     "py/object": "coolest.template.classes.probabilities.Prior",
@@ -525,16 +514,6 @@
                   "fixed": false,
                   "point_estimate": {
                     "py/object": "coolest.template.classes.parameter.PointEstimate",
-<<<<<<< HEAD
-                    "value": 1.4338463496239866
-                  },
-                  "posterior_stats": {
-                    "py/object": "coolest.template.classes.probabilities.PosteriorStatistics",
-                    "mean": 0.7957334154826193,
-                    "median": 0.7619308953427046,
-                    "percentile_16th": 0.5945086709874735,
-                    "percentile_84th": 0.8860049005404638
-=======
                     "value": 8.937804241227045
                   },
                   "posterior_stats": {
@@ -543,7 +522,6 @@
                     "median": 40.548866525750604,
                     "percentile_16th": 30.514435270301544,
                     "percentile_84th": 57.4181813775268
->>>>>>> b9d03df0
                   },
                   "prior": {
                     "py/object": "coolest.template.classes.probabilities.Prior",
@@ -763,16 +741,6 @@
                   "fixed": false,
                   "point_estimate": {
                     "py/object": "coolest.template.classes.parameter.PointEstimate",
-<<<<<<< HEAD
-                    "value": 0.15103891585827842
-                  },
-                  "posterior_stats": {
-                    "py/object": "coolest.template.classes.probabilities.PosteriorStatistics",
-                    "mean": 0.14122276001768075,
-                    "median": 0.14159337551923745,
-                    "percentile_16th": 0.13899369314138507,
-                    "percentile_84th": 0.14398821724751212
-=======
                     "value": 0.011400107405072468
                   },
                   "posterior_stats": {
@@ -781,7 +749,6 @@
                     "median": 0.2729508824225879,
                     "percentile_16th": 0.17469477092764235,
                     "percentile_84th": 0.345059498369391
->>>>>>> b9d03df0
                   },
                   "prior": {
                     "py/object": "coolest.template.classes.probabilities.Prior",
@@ -1044,18 +1011,6 @@
                   "point_estimate": {
                     "py/object": "coolest.template.classes.parameter.PointEstimate",
                     "value": [
-<<<<<<< HEAD
-                      147.0954560185014,
-                      64.01170985714822,
-                      70.36863082977047,
-                      64.20628110174452,
-                      15.997808282281893,
-                      50.68591604215162,
-                      6.241177178412913,
-                      11.345334972593072,
-                      2.418620993852569,
-                      20.45144733844497
-=======
                       73.87318226029922,
                       -46.71742998024687,
                       36.084230958768075,
@@ -1066,60 +1021,11 @@
                       10.57408723078226,
                       -8.454714686604277,
                       -3.8997449904276325
->>>>>>> b9d03df0
                     ]
                   },
                   "posterior_stats": {
                     "py/object": "coolest.template.classes.probabilities.PosteriorStatistics",
                     "mean": [
-<<<<<<< HEAD
-                      157.21498523555692,
-                      62.337126647819126,
-                      82.47745298074206,
-                      65.21737426713433,
-                      18.030505448433882,
-                      67.71705731945539,
-                      0.4066769763343867,
-                      8.438080921246138,
-                      1.7798102642643596,
-                      28.076298019984403
-                    ],
-                    "median": [
-                      157.8019693053004,
-                      62.840661089657075,
-                      84.07675975812244,
-                      65.92120503790198,
-                      19.31676006733352,
-                      68.81908639182348,
-                      0.6448403605412709,
-                      8.463852938922248,
-                      2.507482979190567,
-                      28.741484007553467
-                    ],
-                    "percentile_16th": [
-                      151.66455919970923,
-                      64.9399529521708,
-                      78.02428071636346,
-                      60.689411424052814,
-                      23.4251437187875,
-                      61.72273932197968,
-                      2.160167308189708,
-                      5.179734651834459,
-                      5.3993369449331245,
-                      25.077826830928984
-                    ],
-                    "percentile_84th": [
-                      161.9925394151198,
-                      59.08832225107978,
-                      86.82609876213284,
-                      69.17441537502782,
-                      12.43491436015557,
-                      73.34527888365528,
-                      -1.4625726244520036,
-                      12.463366771128783,
-                      -1.8273325683094372,
-                      30.901973678821665
-=======
                       85.39030136115052,
                       -48.643235481214234,
                       52.45150491861126,
@@ -1166,7 +1072,6 @@
                       16.220668072454597,
                       -19.533901250383124,
                       0.9490065995731229
->>>>>>> b9d03df0
                     ]
                   },
                   "prior": {
@@ -1334,28 +1239,12 @@
                   "point_estimate": {
                     "py/object": "coolest.template.classes.parameter.PointEstimate",
                     "value": [
-<<<<<<< HEAD
-                      5.8443964725843855
-=======
                       0.08503402537181823
->>>>>>> b9d03df0
                     ]
                   },
                   "posterior_stats": {
                     "py/object": "coolest.template.classes.probabilities.PosteriorStatistics",
                     "mean": [
-<<<<<<< HEAD
-                      7.0638179832656505
-                    ],
-                    "median": [
-                      7.330553800291556
-                    ],
-                    "percentile_16th": [
-                      5.933793911929322
-                    ],
-                    "percentile_84th": [
-                      8.015623687574728
-=======
                       0.07238631786046043
                     ],
                     "median": [
@@ -1366,7 +1255,6 @@
                     ],
                     "percentile_84th": [
                       0.1879067961124175
->>>>>>> b9d03df0
                     ]
                   },
                   "prior": {
