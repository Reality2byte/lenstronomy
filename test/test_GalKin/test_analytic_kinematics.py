--- conflicted
+++ resolved
@@ -11,7 +11,6 @@
         pass
 
     def test_sigma_s2(self):
-<<<<<<< HEAD
         kwargs_aperture = {'center_ra': 0, 'width': 1, 'length': 1, 'angle': 0, 'center_dec': 0,
                            'aperture_type': 'slit'}
         kwargs_cosmo = {'d_d': 1000, 'd_s': 1500, 'd_ds': 800}
@@ -90,29 +89,6 @@
         npt.assert_array_less((numeric_vel_dis -
                                analytic_vel_dis)/numeric_vel_dis,
                                0.01*np.ones_like(numeric_vel_dis))
-=======
-        kwargs_aperture = {
-            "center_ra": 0,
-            "width": 1,
-            "length": 1,
-            "angle": 0,
-            "center_dec": 0,
-            "aperture_type": "slit",
-        }
-        kwargs_cosmo = {"d_d": 1000, "d_s": 1500, "d_ds": 800}
-        kwargs_psf = {"psf_type": "GAUSSIAN", "fwhm": 1}
-        kin = AnalyticKinematics(kwargs_cosmo)
-        kwargs_light = {"r_eff": 1}
-        sigma_s2 = kin.sigma_s2(
-            r=1,
-            R=0.1,
-            kwargs_mass={"theta_E": 1, "gamma": 2},
-            kwargs_light=kwargs_light,
-            kwargs_anisotropy={"r_ani": 1},
-        )
-        assert "a" in kwargs_light
->>>>>>> 4aaae7cd
-
 
 if __name__ == "__main__":
     pytest.main()